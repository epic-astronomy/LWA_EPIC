--- conflicted
+++ resolved
@@ -912,7 +912,6 @@
                             # Increment
                             accum += 1
                     else:
-<<<<<<< HEAD
                         #print ("Accum: %d"%accum,end='\n')
                         if self.newflag is True:
                             bifrost.map('a(i,j,p,k,l) = Complex<float>(0, 0)', 
@@ -939,54 +938,22 @@
                             
                     #Save and output
                     if accum >= self.accumulation_time:
-                        bifrost.reduce(crosspol, accumulated_image, op='sum')
-                        image = accumulated_image.copy(space='cuda_host')
-                        image = numpy.fft.fftshift(numpy.abs(image), axes=(3,4))
-                        image = numpy.transpose(image, (0,1,2,4,3))
-=======
-
-                        for ti in numpy.arange(0,self.ntime_gulp):
-                            #print ("Accum: %d"%accum,end='\n')
-                            if self.newflag is True:
-                                self.accumulated_image = bifrost.zeros(shape=(nchan,npol**2,GRID_SIZE,GRID_SIZE),dtype=numpy.complex64,space='cuda')
-                                self.newflag=False
-                                
-                            #Accumulate
-                            #Subtract auto-correlations.
-                            if self.remove_autocorrs == True:
-                                bifrost.map('a(i,p,j,k) += b(0,%i,i,p/2,j,k)*b(0,%i,i,p%%2,j,k).conj() - b(1,%i,i,p,j,k)' % (ti, ti, ti), 
-                                            {'a':self.accumulated_image, 'b':idata}, 
-                                            axis_names=('i','p','j','k'), 
-                                            shape=(nchan, 4, GRID_SIZE, GRID_SIZE))
-                            else:
-                                bifrost.map('a(i,p,j,k) += b(0,%i,i,p/2,j,k)*b(0,%i,i,p%%2,j,k).conj()' % (ti, ti), 
-                                            {'a':self.accumulated_image, 'b':idata}, 
-                                            axis_names=('i','p','j','k'), 
-                                            shape=(nchan, 4, GRID_SIZE, GRID_SIZE))
-                                            
-                             # Increment
-                            accum += 1
-                    #Save and output
-                    if accum >= self.accumulation_time:
                         if self.cpu == False:
-                            image = self.accumulated_image.copy(space='cuda_host')
+                            bifrost.reduce(crosspol, accumulated_image, op='sum')
+                            image = accumulated_image.copy(space='cuda_host')
+                            image = image.reshape(nchan,npol**2,GRID_SIZE,GRID_SIZE)
                         else:
                             image = self.accumulated_image
                         image = numpy.fft.fftshift(numpy.abs(image), axes=(2,3))
                         image = numpy.transpose(image, (0,1,3,2))
->>>>>>> 326b7d56
                         
                         accum = 0
                         self.newflag = True
                         fig = plt.figure(fileid)
                         for i in xrange(4):
                             ax = fig.add_subplot(2, 2, i+1)
-<<<<<<< HEAD
-                            ax.imshow(image[0,0,i,:,:])
-=======
                             im = ax.imshow(image[0,i,:,:])
                             fig.colorbar(im,orientation='vertical')
->>>>>>> 326b7d56
                         #plt.imshow(numpy.real(self.accumulated_image[0,0,:,:].T))
                         plt.savefig("ImagingOP-%04i.png"%(fileid))
                         fileid += 1
