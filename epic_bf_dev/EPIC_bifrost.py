--- conflicted
+++ resolved
@@ -568,12 +568,7 @@
                 oshape = (1,nchan,npol**2,self.grid_size,self.grid_size)
                 ogulp_size = nchan * npol**2 * self.grid_size * self.grid_size * 8
                 self.iring.resize(igulp_size)
-<<<<<<< HEAD
-                self.oring.resize(ogulp_size,buffer_factor=100)
-=======
                 self.oring.resize(ogulp_size,buffer_factor=5)
->>>>>>> 0c7c23ae
-
                 prev_time = time.time()
                 with oring.begin_sequence(time_tag=iseq.time_tag,header=ohdr_str) as oseq:
                     iseq_spans = iseq.read(igulp_size)
@@ -815,8 +810,6 @@
                     prev_time = curr_time
 
                     idata = ispan.data_view(numpy.complex64).reshape(ishape)
-<<<<<<< HEAD
-                    print("Got image!")
                     image = idata.copy(space='cuda_host')
                     # try:
                     #     # image = image.reshape(1,nchan,npol**2,self.grid_size,self.grid_size)
@@ -826,8 +819,6 @@
                     #     image = idata.copy(space='cuda_host')
                     #     # image = image.reshape(nchan,npol**2,self.grid_size,self.grid_size)
                     image = numpy.fft.fftshift(numpy.abs(image), axes=(3,4))
-                        
-                        
                     fig = plt.figure(fileid)
                     for i in xrange(4):
                         ax = fig.add_subplot(2, 2, i+1)
@@ -837,95 +828,6 @@
                     plt.savefig("ImagingOP-%04i.png"%(fileid))
                     fileid += 1
                     print("ImagingOP - Image Saved")
-=======
-                    if self.cpu:
-
-                        idata = idata.copy(space="system")
-                        idata = idata.astype(numpy.complex128)
-                        #Square
-
-                        xdata, ydata = idata[0,:,:,0,:,:], idata[0,:,:,1,:,:]
-                        xxdata = numpy.abs(xdata*xdata.conj())
-                        xydata = numpy.abs(xdata*ydata.conj()) \
-                                * numpy.where( numpy.angle(xdata*ydata.conj()) > 0, 1, -1 )
-                        yxdata = numpy.abs(ydata*xdata.conj()) \
-                                * numpy.where( numpy.angle(ydata*xdata.conj()) > 0, 1, -1 )
-                        yydata = numpy.abs(ydata*ydata.conj())
-
-
-                        for ti in numpy.arange(0,self.ntime_gulp):
-                            #print ("Accum: %d"%accum,end='\n')
-                            if self.newflag is True:
-
-                                self.accumulated_image = numpy.zeros(shape=(nchan,npol**2,self.grid_size,self.grid_size),dtype=numpy.complex128)
-                                self.newflag=False
-
-                            #Accumulate
-                            #Subtract auto-correlations.
-                            if self.remove_autocorrs == True:
-                                self.accumulated_image[:,0,:,:] += (xxdata[ti,:,:,:] - numpy.abs(idata[1,ti,:,0,:,:]))
-                                self.accumulated_image[:,1,:,:] += (xydata[ti,:,:,:] - numpy.abs(idata[1,ti,:,1,:,:]))
-                                self.accumulated_image[:,2,:,:] += (yxdata[ti,:,:,:] - numpy.abs(idata[1,ti,:,2,:,:]))
-                                self.accumulated_image[:,3,:,:] += (yydata[ti,:,:,:] - numpy.abs(idata[1,ti,:,3,:,:]))
-                            else:
-                                self.accumulated_image[:,0,:,:] += (xxdata[ti,:,:,:])
-                                self.accumulated_image[:,1,:,:] += (xydata[ti,:,:,:])
-                                self.accumulated_image[:,2,:,:] += (yxdata[ti,:,:,:])
-                                self.accumulated_image[:,3,:,:] += (yydata[ti,:,:,:])
-
-                            # Increment
-                            accum += 1
-                    else:
-                        #print ("Accum: %d"%accum,end='\n')
-                        if self.newflag is True:
-                            memset_array(crosspol, 0)
-                            # memset_array(accumulated_image, 0)
-                            self.newflag=False
-
-                        #Accumulate
-                        #Subtract auto-correlations.
-                        if self.remove_autocorrs == True:
-                            bifrost.map('a(i,j,p,k,l) += b(0,i,j,p/2,k,l)*b(0,i,j,p%2,k,l).conj() - b(1,i,j,p,k,l)',
-                                        {'a':crosspol, 'b':idata},
-                                        axis_names=('i','j', 'p', 'k', 'l'),
-                                        shape=(self.ntime_gulp, nchan, 4, self.grid_size, self.grid_size))
-                        else:
-                            bifrost.map('a(i,j,p,k,l) += b(0,i,j,p/2,k,l)*b(0,i,j,p%2,k,l).conj()',
-                                        {'a':crosspol, 'b':idata},
-                                        axis_names=('i','j', 'p', 'k', 'l'),
-                                        shape=(self.ntime_gulp, nchan, 4, self.grid_size, self.grid_size))
-
-                        # Increment
-                        accum += self.ntime_gulp
-
-                    #Save and output
-                    if accum >= self.accumulation_time:
-                        if self.cpu == False:
-                            bifrost.reduce(crosspol, accumulated_image, op='sum')
-                            try:
-                                # image = image.reshape(1,nchan,npol**2,self.grid_size,self.grid_size)
-                                copy_array(image, accumulated_image)
-                                # image = image.reshape(nchan,npol**2,self.grid_size,self.grid_size)
-                            except NameError:
-                                image = accumulated_image.copy(space='cuda_host')
-                                # image = image.reshape(nchan,npol**2,self.grid_size,self.grid_size)
-                        else:
-                            image = self.accumulated_image
-                        image = numpy.fft.fftshift(image, axes=(3,4))
-                        accum = 0
-                        self.newflag = True
-                        fig = plt.figure(fileid)
-                        for i in xrange(4):
-                            ax = fig.add_subplot(2, 2, i+1)
-                            im = ax.imshow(numpy.abs(image[0,0,i,:,:]))
-                            fig.colorbar(im,orientation='vertical')
-                        #plt.imshow(numpy.real(self.accumulated_image[0,0,:,:].T))
-                        plt.savefig("ImagingOP-%04i.png"%(fileid))
-                        fileid += 1
-                        plt.close(fig)
-                        del(fig)
-                        print("ImagingOP - Image Saved")
->>>>>>> 0c7c23ae
 
                     curr_time = time.time()
                     process_time = curr_time - prev_time
@@ -1082,12 +984,6 @@
 
     # Setup threads
 
-<<<<<<< HEAD
-    ops.append(OfflineCaptureOp(log, fcapture_ring,args.tbnfile,profile=args.profile))
-    ops.append(FDomainOp(log, fcapture_ring, fdomain_ring, ntime_gulp=args.nts, nchan_out=args.channels, gpu=gpus.pop(0), profile=args.profile))
-    ops.append(MOFFCorrelatorOp(log, fdomain_ring, gridandfft_ring, lwasv_locations, lwasv_antennas, grid_size, ntime_gulp=args.nts, accumulation_time=args.accumulate,remove_autocorrs=args.removeautocorrs, gpu=gpus.pop(0),benchmark=args.benchmark, profile=args.profile))
-    ops.append(ImagingOp(log, gridandfft_ring, "EPIC_", grid_size, ntime_gulp=args.nts, gpu=gpus.pop(0), cpu=False, profile=args.profile))
-=======
     if args.offline:
         ops.append(OfflineCaptureOp(log, fcapture_ring, args.tbnfile, 
                                     core=cores.pop(0), profile=args.profile))
@@ -1096,7 +992,12 @@
                              profile=args.profile))
     else:
         utc_start_dt = datetime.datetime.strptime(args.utcstart, "%Y_%m_%dT%H_%M_%S")
-        
+        ops.append(FEngineCaptureOp(log, fmt="chips", sock=isock, ring=fcapture_ring,
+	                                nsrc=16, src0=0, max_payload_size=9000,
+	                                buffer_ntime=args.nts, slot_ntime=25000, core=cores.pop(0),
+	                                utc_start=utc_start_dt))
+        ops.append(DecimationOp(log, fcapture_ring, fdomain_ring, ntime_gulp=args.nts, nchan_out=args.channels, 
+                                core=cores.pop(0)))
         # Note: Capture uses Bifrost address+socket objects, while output uses
 	#         plain Python address+socket objects.
 	iaddr = BF_Address(args.addr, args.port)
@@ -1104,12 +1005,7 @@
 	isock.bind(iaddr)
 	isock.timeout = 0.5
         
-	ops.append(FEngineCaptureOp(log, fmt="chips", sock=isock, ring=fcapture_ring,
-	                            nsrc=16, src0=0, max_payload_size=9000,
-	                            buffer_ntime=args.nts, slot_ntime=25000, core=cores.pop(0),
-	                            utc_start=utc_start_dt))
-        ops.append(DecimationOp(log, fcapture_ring, fdomain_ring, ntime_gulp=args.nts, nchan_out=args.channels, 
-                                core=cores.pop(0)))
+
     ops.append(MOFFCorrelatorOp(log, fdomain_ring, gridandfft_ring, lwasv_locations, lwasv_antennas, 
                                 grid_size, ntime_gulp=args.nts, remove_autocorrs=args.removeautocorrs, 
                                 core=cores.pop(0), gpu=gpus.pop(0),benchmark=args.benchmark, 
@@ -1118,7 +1014,6 @@
                          accumulation_time=args.accumulate, remove_autocorrs=args.removeautocorrs, 
                          core=cores.pop(0), gpu=gpus.pop(0), cpu=False, 
                          profile=args.profile))
->>>>>>> 0c7c23ae
 
     threads= [threading.Thread(target=op.main) for op in ops]
 
