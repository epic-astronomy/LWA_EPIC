#!/usr/bin/env python

## Core Python Includes
from __future__ import print_function
import signal
import logging
import time
import json
import os
import sys
import threading
import argparse
import numpy
import time
from collections import deque
from scipy.fftpack import fft
import matplotlib
matplotlib.use('Agg')
import matplotlib.pyplot as plt
import datetime
import ctypes

## Profiling Includes
import cProfile
import pstats

## Bifrost Includes
from bifrost.address import Address as BF_Address
from bifrost.udp_socket import UDPSocket as BF_UDPSocket
from bifrost.udp_capture import UDPCapture as BF_UDPCapture
from bifrost.ring import Ring
from bifrost.unpack import unpack as Unpack
from bifrost.quantize import quantize as Quantize
from bifrost.reduce import reduce as Reduce
from bifrost.proclog import ProcLog
from bifrost.libbifrost import bf
from bifrost.fft import Fft
from bifrost.romein import romein_float
import bifrost
import bifrost.affinity
from bifrost.libbifrost import bf
from bifrost.ndarray import memset_array, copy_array
from bifrost.device import set_device as BFSetGPU, get_device as BFGetGPU, set_devices_no_spin_cpu as BFNoSpinZone
BFNoSpinZone()

## LWA Software Library Includes
from lsl.common.constants import c as speedOfLight
from lsl.writer import fitsidi
from lsl.reader.ldp import TBNFile
from lsl.common.stations import lwasv, parseSSMIF

######################## Profiling ############################

def enable_thread_profiling():
    '''Monkey-patch Thread.run to enable global profiling.

    Each thread creates a local profiler; statistics are pooled
    to the global stats object on run completion.'''
    threading.Thread.stats = None
    thread_run = threading.Thread.run

    def profile_run(self):
        self._prof = cProfile.Profile()
        self._prof.enable()
        thread_run(self)
        self._prof.disable()

        if threading.Thread.stats is None:
            threading.Thread.stats = pstats.Stats(self._prof)
        else:
            threading.Thread.stats.add(self._prof)

    threading.Thread.run = profile_run


def get_thread_stats():
      stats = getattr(threading.Thread, 'stats', None)
      if stats is None:
          raise ValueError, 'Thread profiling was not enabled,'
      'or no threads finished running.'
      return stats

###############################################################



######################### EPIC ################################


class OfflineCaptureOp(object):
    def __init__(self, log, oring, filename, chan_bw=25000, profile=False, core=-1):
        self.log = log
        self.oring = oring
        self.filename = filename
        self.core = core
        self.profile = profile
        self.chan_bw = 25000

        self.bind_proclog = ProcLog(type(self).__name__+"/bind")
        self.out_proclog  = ProcLog(type(self).__name__+"/out")
        self.size_proclog = ProcLog(type(self).__name__+"/size")
        self.sequence_proclog = ProcLog(type(self).__name__+"/sequence0")
        self.perf_proclog = ProcLog(type(self).__name__+"/perf")
        self.out_proclog.update({'nring':1, 'ring0':self.oring.name})

        self.shutdown_event = threading.Event()

    def shutdown(self):
        self.shutdown_event.set()

    def main(self):
        if self.core != -1:
            bifrost.affinity.set_core(self.core)
        self.bind_proclog.update({'ncore': 1,
                                  'core0': bifrost.affinity.get_core(),})

        idf = TBNFile(self.filename)
        cfreq = idf.getInfo('freq1')
        srate = idf.getInfo('sampleRate')
        tInt, tStart, data = idf.read(0.1, timeInSamples=True)

        # Setup the ring metadata and gulp sizes
        ntime = data.shape[1]
        nstand, npol = data.shape[0]/2, 2
        oshape = (ntime,nstand,npol)
        ogulp_size = ntime*nstand*npol*8		# complex64
        self.oring.resize(ogulp_size, buffer_factor=10)

        self.size_proclog.update({'nseq_per_gulp': ntime})

        # Build the initial ring header
        ohdr = {}
        ohdr['time_tag'] = tStart
        ohdr['seq0']     = 0
        ohdr['chan0']    = int((cfreq - srate/2)/self.chan_bw)
        ohdr['nchan']    = 1
        ohdr['cfreq']    = cfreq
        ohdr['bw']       = srate
        ohdr['nstand']   = nstand
        ohdr['npol']     = npol
        ohdr['nbit']     = 8
        ohdr['complex']  = True
        ohdr['axes']     = 'time,stand,pol'
        ohdr_str = json.dumps(ohdr)

        ## Fill the ring using the same data over and over again
        with self.oring.begin_writing() as oring:
            with oring.begin_sequence(time_tag=tStart, header=ohdr_str) as oseq:
                prev_time = time.time()
                if self.profile:
                    spani = 0
                while not self.shutdown_event.is_set():
                    ## Get the current section to use
                    try:
                        _, _, next_data = idf.read(0.1, timeInSamples=True)
                    except Exception as e:
                        print("FillerOp: Error - '%s'" % str(e))
                        idf.close()
                        self.shutdown()
                        break

                    curr_time = time.time()
                    acquire_time = curr_time - prev_time
                    prev_time = curr_time

                    with oseq.reserve(ogulp_size) as ospan:
                        curr_time = time.time()
                        reserve_time = curr_time - prev_time
                        prev_time = curr_time

                        ## Setup and load
                        idata = data

                        odata = ospan.data_view(numpy.complex64).reshape(oshape)

                        ## Transpose and reshape to time by stand by pol
                        idata = idata.transpose((1,0))
                        idata = idata.reshape((ntime,nstand,npol))

                        ## Save
                        odata[...] = idata

                    data = next_data

                    curr_time = time.time()
                    process_time = curr_time - prev_time
                    prev_time = curr_time
                    self.perf_proclog.update({'acquire_time': acquire_time,
                                              'reserve_time': reserve_time,
                                              'process_time': process_time,})
                    if self.profile:
                        spani += 1
                        if spani >= 10:
                            sys.exit()
                            break
        print("FillerOp - Done")


class FDomainOp(object):
    def __init__(self, log, iring, oring, ntime_gulp=2500, nchan_out=1, profile=False, core=-1, gpu=-1):
        self.log = log
        self.iring = iring
        self.oring = oring
        self.ntime_gulp = ntime_gulp
        self.nchan_out = nchan_out
        self.core = core
        self.gpu = gpu
        self.profile = profile

        self.nchan_out = nchan_out

        self.bind_proclog = ProcLog(type(self).__name__+"/bind")
        self.in_proclog   = ProcLog(type(self).__name__+"/in")
        self.out_proclog  = ProcLog(type(self).__name__+"/out")
        self.size_proclog = ProcLog(type(self).__name__+"/size")
        self.sequence_proclog = ProcLog(type(self).__name__+"/sequence0")
        self.perf_proclog = ProcLog(type(self).__name__+"/perf")

        self.in_proclog.update( {'nring':1, 'ring0':self.iring.name})
        self.out_proclog.update({'nring':1, 'ring0':self.oring.name})
        self.size_proclog.update({'nseq_per_gulp': self.ntime_gulp})
        self.shutdown_event = threading.Event()

    def shutdown(self):
        self.shutdown_event.set()

    def main(self):
        if self.core != -1:
            bifrost.affinity.set_core(self.core)
        if self.gpu != -1:
            BFSetGPU(self.gpu)
        self.bind_proclog.update({'ncore': 1,
                                  'core0': bifrost.affinity.get_core(),
                                  'ngpu': 1,
                                  'gpu0': BFGetGPU(),})

        with self.oring.begin_writing() as oring:
            for iseq in self.iring.read(guarantee=True):
                ihdr = json.loads(iseq.header.tostring())

                self.sequence_proclog.update(ihdr)
                print('FDomainOp: Config - %s' % ihdr)

                # Setup the ring metadata and gulp sizes
                nchan  = self.nchan_out
                nstand = ihdr['nstand']
                npol   = ihdr['npol']

                igulp_size = self.ntime_gulp*1*nstand*npol * 8		# complex64
                ishape = (self.ntime_gulp/nchan,nchan,nstand,npol)
                ogulp_size = self.ntime_gulp*1*nstand*npol * 1		# ci4
                oshape = (self.ntime_gulp/nchan,nchan,nstand,npol)
                #self.iring.resize(igulp_size)
                self.oring.resize(ogulp_size,buffer_factor=5)

                # Set the output header
                ohdr = ihdr.copy()
                ohdr['nchan'] = nchan
                ohdr['nbit']  = 4
                ohdr['axes']  = 'time,chan,stand,pol'
                ohdr_str = json.dumps(ohdr)

                prev_time = time.time()
                with oring.begin_sequence(time_tag=iseq.time_tag, header=ohdr_str) as oseq:
                    print("FDomain Out Sequence!")
                    iseq_spans = iseq.read(igulp_size)
                    while not self.iring.writing_ended():
                        for ispan in iseq_spans:
                            if ispan.size < igulp_size:
                                continue # Ignore final gulp
                            curr_time = time.time()
                            acquire_time = curr_time - prev_time
                            prev_time = curr_time

                            if self.profile:
                                spani = 0

                            with oseq.reserve(ogulp_size) as ospan:
                                curr_time = time.time()
                                reserve_time = curr_time - prev_time
                                prev_time = curr_time

                                ## Setup and load
                                idata = ispan.data_view(numpy.complex64).reshape(ishape)

                                odata = ospan.data_view(numpy.int8).reshape(oshape)

                                ## FFT, shift, and phase
                                fdata = fft(idata, axis=1)
                                fdata = numpy.fft.fftshift(fdata, axes=1)
                                fdata = bifrost.ndarray(fdata, space='system')

                                ## Quantization
                                try:
                                    Quantize(fdata, qdata, scale=1./numpy.sqrt(nchan))
                                except NameError:
                                    qdata = bifrost.ndarray(shape=fdata.shape, native=False, dtype='ci4')
                                    Quantize(fdata, qdata, scale=1./numpy.sqrt(nchan))

                                ## Save
                                odata[...] = qdata.copy(space='cuda_host').view(numpy.int8).reshape(oshape)

                                if self.profile:
                                    spani += 1
                                    if spani >= 10:
                                        sys.exit()
                                        break

                            curr_time = time.time()
                            process_time = curr_time - prev_time
                            prev_time = curr_time
                            self.perf_proclog.update({'acquire_time': acquire_time,
                                                      'reserve_time': reserve_time,
                                                      'process_time': process_time,})
                    # Only do one pass through the loop
        print("FDomainOp - Done")



## For when we don't need to care about doing the F-Engine ourself.
## TODO: Implement this come implementation time...
FS = 196.0e6
CHAN_BW = 25.0e3
ADP_EPOCH = datetime.datetime(1970, 1, 1)

class FEngineCaptureOp(object):
    '''
    Receives Fourier Spectra from LWA FPGA
    '''
    def __init__(self, log, *args, **kwargs):
        self.log = log
        self.args = args
        self.kwargs = kwargs
        self.utc_start = self.kwargs['utc_start']
        del self.kwargs['utc_start']
        self.shutdown_event = threading.Event()

    def shutdown(self):
        self.shutdown_event.set()

    def seq_callback(self, seq0, chan0, nchan, nsrc,
<<<<<<< HEAD
	                 time_tag_ptr, hdr_ptr, hdr_size_ptr):
		timestamp0 = int((self.utc_start - ADP_EPOCH).total_seconds())
		time_tag0  = timestamp0 * int(FS)
		time_tag   = time_tag0 + seq0*(int(FS)//int(CHAN_BW))
		print("++++++++++++++++ seq0     =", seq0)
		print("                 time_tag =", time_tag)
		time_tag_ptr[0] = time_tag
		hdr = {
			'time_tag': time_tag,
			'seq0':     seq0,
			'chan0':    chan0,
			'nchan':    nchan,
			'cfreq':    (chan0 + 0.5*(nchan-1))*CHAN_BW,
			'bw':       nchan*CHAN_BW,
			'nstand':   nsrc*16,
			#'stand0':   src0*16, # TODO: Pass src0 to the callback too(?)
			'npol':     2,
			'complex':  True,
			'nbit':     4
		}
		print("******** CFREQ:", hdr['cfreq'])
		hdr_str = json.dumps(hdr)
		# TODO: Can't pad with NULL because returned as C-string
		#hdr_str = json.dumps(hdr).ljust(4096, '\0')
		#hdr_str = json.dumps(hdr).ljust(4096, ' ')
		self.header_buf = ctypes.create_string_buffer(hdr_str)
		hdr_ptr[0]      = ctypes.cast(self.header_buf, ctypes.c_void_p)
		hdr_size_ptr[0] = len(hdr_str)
		return 0
=======
                    time_tag_ptr, hdr_ptr, hdr_size_ptr):
        timestamp0 = int((self.utc_start - ADP_EPOCH).total_seconds())
        time_tag0  = timestamp0 * int(FS)
        time_tag   = time_tag0 + seq0*(int(FS)//int(CHAN_BW))
        print("++++++++++++++++ seq0     =", seq0)
        print("                 time_tag =", time_tag)
        time_tag_ptr[0] = time_tag
        hdr = {
            'time_tag': time_tag,
            'seq0':     seq0, 
            'chan0':    chan0,
            'nchan':    nchan,
            'cfreq':    (chan0 + 0.5*(nchan-1))*CHAN_BW,
            'bw':       nchan*CHAN_BW,
            'nstand':   nsrc*16,
            #'stand0':   src0*16, # TODO: Pass src0 to the callback too(?)
            'npol':     2,
            'complex':  True,
            'nbit':     4,
            'axes':     'time,chan,stand,pol'
        }
        print("******** CFREQ:", hdr['cfreq'])
        hdr_str = json.dumps(hdr)
        # TODO: Can't pad with NULL because returned as C-string
        #hdr_str = json.dumps(hdr).ljust(4096, '\0')
        #hdr_str = json.dumps(hdr).ljust(4096, ' ')
        self.header_buf = ctypes.create_string_buffer(hdr_str)
        hdr_ptr[0]      = ctypes.cast(self.header_buf, ctypes.c_void_p)
        hdr_size_ptr[0] = len(hdr_str)
        return 0
>>>>>>> 89df6993

    def main(self):
        seq_callback = bf.BFudpcapture_sequence_callback(self.seq_callback)
        with BF_UDPCapture(*self.args,
                        sequence_callback=seq_callback,
                        **self.kwargs) as capture:
            while not self.shutdown_event.is_set():
                status = capture.recv()
        del capture

class DecimationOp(object):
    def __init__(self, log, iring, oring, ntime_gulp=2500, nchan_out=1, npol_out=2, guarantee=True, core=-1):
        self.log = log
        self.iring = iring
        self.oring = oring
        self.ntime_gulp = ntime_gulp
        self.nchan_out = nchan_out
        self.npol_out = npol_out
        self.guarantee = guarantee
        self.core = core

        self.bind_proclog = ProcLog(type(self).__name__+"/bind")
        self.in_proclog   = ProcLog(type(self).__name__+"/in")
        self.out_proclog  = ProcLog(type(self).__name__+"/out")
        self.size_proclog = ProcLog(type(self).__name__+"/size")
        self.sequence_proclog = ProcLog(type(self).__name__+"/sequence0")
        self.perf_proclog = ProcLog(type(self).__name__+"/perf")

        self.in_proclog.update(  {'nring':1, 'ring0':self.iring.name})
        self.out_proclog.update( {'nring':1, 'ring0':self.oring.name})
        self.size_proclog.update({'nseq_per_gulp': self.ntime_gulp})

    def main(self):
        if self.core != -1:
            bifrost.affinity.set_core(self.core)
        self.bind_proclog.update({'ncore': 1,
                                  'core0': bifrost.affinity.get_core(),})

        with self.oring.begin_writing() as oring:
            for iseq in self.iring.read(guarantee=self.guarantee):
                ihdr = json.loads(iseq.header.tostring())

                self.sequence_proclog.update(ihdr)
<<<<<<< HEAD

                self.log.info("Decimate: Start of new sequence: %s", str(ihdr))

=======
                
                self.log.info("Decimation: Start of new sequence: %s", str(ihdr))
                
>>>>>>> 89df6993
                nchan  = ihdr['nchan']
                nstand = ihdr['nstand']
                npol   = ihdr['npol']
                chan0  = ihdr['chan0']
<<<<<<< HEAD

                igulp_size = self.ntime_gulp*nchan*nstand*npol*1                 # ci4
=======
                
                igulp_size = self.ntime_gulp*nchan*nstand*npol*1                     # ci4
>>>>>>> 89df6993
                ishape = (self.ntime_gulp,nchan,nstand,npol)
                ogulp_size = self.ntime_gulp*self.nchan_out*nstand*self.npol_out*1   # ci4
                oshape = (self.ntime_gulp,self.nchan_out,nstand,self.npol_out)
                self.iring.resize(igulp_size)
                self.oring.resize(ogulp_size)#, obuf_size)
<<<<<<< HEAD

		ohdr = ihdr.copy()
		ohdr['nchan'] = self.nchan_out
                ohdr['cfreq'] = (chan0 + 0.5*(self.nchan_out-1))*CHAN_BW
                ohdr['bw']    = self.nchan_out*CHAN_BW
		ohdr_str = json.dumps(ohdr)

		prev_time = time.time()
		with oring.begin_sequence(time_tag=iseq.time_tag, header=ohdr_str) as oseq:
		    for ispan in iseq.read(igulp_size):
		        if ispan.size < igulp_size:
=======
                
                ohdr = ihdr.copy()
                ohdr['nchan'] = self.nchan_out
                ohdr['npol']  = self.npol_out
                ohdr['cfreq'] = (chan0 + 0.5*(self.nchan_out-1))*CHAN_BW
                ohdr['bw']    = self.nchan_out*CHAN_BW
                ohdr_str = json.dumps(ohdr)
                
                prev_time = time.time()
                with oring.begin_sequence(time_tag=iseq.time_tag, header=ohdr_str) as oseq:
                    for ispan in iseq.read(igulp_size):
                        if ispan.size < igulp_size:
                            continue # Ignore final gulp
                        curr_time = time.time()
                        acquire_time = curr_time - prev_time
                        prev_time = curr_time
                        
                        with oseq.reserve(ogulp_size) as ospan:
                            curr_time = time.time()
                            reserve_time = curr_time - prev_time
                            prev_time = curr_time
                            
                            idata = ispan.data_view(numpy.uint8).reshape(ishape)
                            odata = ospan.data_view(numpy.uint8).reshape(oshape)

                            sdata = idata[:,:self.nchan_out,:,:]
                            if self.npol_out != npol:
                                sdata = sdata[:,:,:,:self.npol_out]
                            odata[...] = sdata
                            
                            curr_time = time.time()
                            process_time = curr_time - prev_time
                            prev_time = curr_time
                            self.perf_proclog.update({'acquire_time': acquire_time, 
                                                      'reserve_time': reserve_time, 
                                                      'process_time': process_time,})

class TransposeOp(object):
    def __init__(self, log, iring, oring, ntime_gulp=2500, guarantee=True, core=-1):
        self.log = log
        self.iring = iring
        self.oring = oring
        self.ntime_gulp = ntime_gulp
        self.guarantee = guarantee
        self.core = core

        self.bind_proclog = ProcLog(type(self).__name__+"/bind")
        self.in_proclog   = ProcLog(type(self).__name__+"/in")
        self.out_proclog  = ProcLog(type(self).__name__+"/out")
        self.size_proclog = ProcLog(type(self).__name__+"/size")
        self.sequence_proclog = ProcLog(type(self).__name__+"/sequence0")
        self.perf_proclog = ProcLog(type(self).__name__+"/perf")
        
        self.in_proclog.update(  {'nring':1, 'ring0':self.iring.name})
        self.out_proclog.update( {'nring':1, 'ring0':self.oring.name})
        self.size_proclog.update({'nseq_per_gulp': self.ntime_gulp})
                
    def main(self):
        if self.core != -1:
            bifrost.affinity.set_core(self.core)
        self.bind_proclog.update({'ncore': 1, 
                                  'core0': bifrost.affinity.get_core(),})
         
        with self.oring.begin_writing() as oring:
            for iseq in self.iring.read(guarantee=self.guarantee):
                ihdr = json.loads(iseq.header.tostring())
                
                self.sequence_proclog.update(ihdr)
                
                self.log.info("Transpose: Start of new sequence: %s", str(ihdr))
                
                nchan  = ihdr['nchan']
                nstand = ihdr['nstand']
                npol   = ihdr['npol']
                chan0  = ihdr['chan0']
                
                igulp_size = self.ntime_gulp*nchan*nstand*npol*1        # ci4
                ishape = (self.ntime_gulp,nchan,nstand,npol)
                ogulp_size = self.ntime_gulp*nchan*npol*nstand*1        # ci4
                oshape = (self.ntime_gulp,nchan,npol,nstand)
                self.iring.resize(igulp_size)
                self.oring.resize(ogulp_size)#, obuf_size)
                
                ohdr = ihdr.copy()
                ohdr['axes'] = 'time,chan,pol,stand'
                ohdr_str = json.dumps(ohdr)
                
                prev_time = time.time()
                with oring.begin_sequence(time_tag=iseq.time_tag, header=ohdr_str) as oseq:
                    for ispan in iseq.read(igulp_size):
                        if ispan.size < igulp_size:
>>>>>>> 89df6993
                            continue # Ignore final gulp
                        curr_time = time.time()
                        acquire_time = curr_time - prev_time
                        prev_time = curr_time

                        with oseq.reserve(ogulp_size) as ospan:
                            curr_time = time.time()
                            reserve_time = curr_time - prev_time
                            prev_time = curr_time

                            idata = ispan.data_view(numpy.uint8).reshape(ishape)
                            odata = ospan.data_view(numpy.uint8).reshape(oshape)
<<<<<<< HEAD

                            odata[...] = idata[:,:self.nchan_out,:,:]

=======
                            
                            idata = idata.transpose(0,1,3,2)
                            odata[...] = idata.copy()
                            
>>>>>>> 89df6993
                            curr_time = time.time()
                            process_time = curr_time - prev_time
                            prev_time = curr_time
                            self.perf_proclog.update({'acquire_time': acquire_time,
                                                      'reserve_time': reserve_time,
                                                      'process_time': process_time,})

class CalibrationOp(object):
    def __init__(self, log, iring, oring, *args, **kwargs):
        pass

class MOFFCorrelatorOp(object):
<<<<<<< HEAD
    def __init__(self, log, iring, oring, locations, antennas, grid_size, ntime_gulp=2500,
                 accumulation_time=10000, core=-1, gpu=-1, remove_autocorrs = False,
                 benchmark=False, profile=False, sampling_length=0.5,
                 *args, **kwargs):
=======
    def __init__(self,
                 log,
                 iring,
                 oring,
                 locations,
                 antennas,
                 grid_size,
                 ntime_gulp=2500,
                 accumulation_time=10000,
                 core=-1, gpu=-1,
                 remove_autocorrs = False,
                 benchmark=False,
                 profile=False,
                 *args,
                 **kwargs):
>>>>>>> 89df6993
        self.log = log
        self.iring = iring
        self.oring = oring
        self.ntime_gulp = ntime_gulp
        self.accumulation_time=accumulation_time

        self.locations = locations
        self.antennas = antennas
        self.grid_size = grid_size
        self.sampling_length = sampling_length

        self.core = core
        self.gpu = gpu
        self.remove_autocorrs = remove_autocorrs
        self.benchmark = benchmark
        self.newflag = True
        self.profile = profile

        self.bind_proclog = ProcLog(type(self).__name__+"/bind")
        self.in_proclog   = ProcLog(type(self).__name__+"/in")
        self.out_proclog  = ProcLog(type(self).__name__+"/out")
        self.size_proclog = ProcLog(type(self).__name__+"/size")
        self.sequence_proclog = ProcLog(type(self).__name__+"/sequence0")
        self.perf_proclog = ProcLog(type(self).__name__+"/perf")

        self.in_proclog.update( {'nring':1, 'ring0':self.iring.name})
        self.out_proclog.update({'nring':1, 'ring0':self.oring.name})
        self.size_proclog.update({'nseq_per_gulp': self.ntime_gulp})

        if self.gpu != -1:
            BFSetGPU(self.gpu)

        self.ant_extent = 1
        self.antgridmap = bifrost.ndarray(numpy.ones(shape=(self.ant_extent,self.ant_extent),dtype=numpy.complex64),space='cuda')
        self.antgridmap = self.antgridmap.copy(space='cuda',order='C')

        self.shutdown_event = threading.Event()

    def shutdown(self):
        self.shutdown_event.set()


    def main(self):
        if self.core != -1:
            bifrost.affinity.set_core(self.core)
        if self.gpu != -1:
            BFSetGPU(self.gpu)
        self.bind_proclog.update({'ncore': 1,
                                  'core0': bifrost.affinity.get_core(),
                                  'ngpu': 1,
                                  'gpu0': BFGetGPU(),})

        runtime_history = deque([], 50)
        accum = 0
        with self.oring.begin_writing() as oring:
            for iseq in self.iring.read(guarantee=True):
                ihdr = json.loads(iseq.header.tostring())
                self.sequence_proclog.update(ihdr)
                self.log.info('MOFFCorrelatorOp: Config - %s' % ihdr)
                chan0 = ihdr['chan0']
                nchan = ihdr['nchan']
                nstand = ihdr['nstand']
                npol = ihdr['npol']
                self.newflag = True
                accum = 0
                locations_x = bifrost.ndarray(numpy.tile(self.locations[:,0],self.ntime_gulp*nchan*npol).astype(numpy.int32),space='cuda')
                locations_x = locations_x.reshape(self.ntime_gulp*nchan*npol,nstand)
                locations_x = locations_x.copy(space='cuda',order='C')
                locations_y = bifrost.ndarray(numpy.tile(self.locations[:,1],self.ntime_gulp*nchan*npol).astype(numpy.int32),space='cuda')
                locations_y = locations_y.reshape(self.ntime_gulp*nchan*npol,nstand)
                locations_y = locations_y.copy(space='cuda',order='C')
                locations_z = bifrost.ndarray(numpy.zeros(shape=(self.ntime_gulp*nchan*npol*nstand)).astype(numpy.int32),space='cuda')
                locations_z.reshape(self.ntime_gulp*nchan*npol,nstand)

                igulp_size = self.ntime_gulp * nchan * nstand * npol * 1 # ci4
<<<<<<< HEAD
                ishape = (self.ntime_gulp,nchan,nstand,npol)
                itshape = (self.ntime_gulp,nchan,npol,nstand)

=======
                itshape = (self.ntime_gulp,nchan,npol,nstand) 
>>>>>>> 89df6993

                ohdr = ihdr.copy()
                ohdr['nbit'] = 64


                ohdr['npol'] = npol**2 # Because of cross multiplying shenanigans
                ohdr['grid_size_x'] = self.grid_size
                ohdr['grid_size_y'] = self.grid_size
                ohdr['sampling_length_x'] = self.sampling_length
                ohdr['sampling_length_y'] = self.sampling_length
                ohdr['accumulation_time'] = self.accumulation_time
                ohdr['FS'] = FS
                ohdr['latitude'] = lwasv.lat * 180. / numpy.pi
                ohdr['longitude'] = lwasv.lon * 180. / numpy.pi
                ohdr['telescope'] = 'LWA-SV'
                ohdr['data_units'] = 'UNCALIB'
                if ohdr['npol'] == 1:
                    ohdr['pols'] = ['xx']
                elif ohdr['npol'] == 2:
                    ohdr['pols'] = ['xx', 'yy']
                elif ohdr['npol'] == 4:
                    ohdr['pols'] = ['xx', 'xy', 'yx', 'yy']
                else:
                    raise ValueError('Cannot write fits file without knowing polarization list')
                ohdr_str = json.dumps(ohdr)

                # Setup the phasing terms for zenith
                # Phases are Nchan x Npol x Nstand
                phases = numpy.zeros((itshape[1], itshape[2], itshape[3]), dtype=numpy.complex64)
                freq = (chan0 + numpy.arange(nchan))*CHAN_BW
                for i in xrange(nstand):
                    ## X
                    a = self.antennas[2*i + 0]
                    delay = a.cable.delay(freq) - a.stand.z / speedOfLight
                    phases[:,0,i] = numpy.exp(2j*numpy.pi*freq*delay)
                    phases[:,0,i] /= numpy.sqrt(a.cable.gain(freq))
                    if npol == 2:
                        ## Y
                        a = self.antennas[2*i + 1]
                        delay = a.cable.delay(freq) - a.stand.z / speedOfLight
                        phases[:,1,i] = numpy.exp(2j*numpy.pi*freq*delay)
                        phases[:,1,i] /= numpy.sqrt(a.cable.gain(freq))



                oshape = (1,nchan,npol**2,self.grid_size,self.grid_size)
                ogulp_size = nchan * npol**2 * self.grid_size * self.grid_size * 8
                self.iring.resize(igulp_size)
                self.oring.resize(ogulp_size,buffer_factor=5)
                prev_time = time.time()
                with oring.begin_sequence(time_tag=iseq.time_tag,header=ohdr_str) as oseq:
                    iseq_spans = iseq.read(igulp_size)
                    while not self.iring.writing_ended():

                        if self.profile:
                            spani = 0

                        for ispan in iseq_spans:
                            if ispan.size < igulp_size:
                                continue # Ignore final gulp
                            curr_time = time.time()
                            acquire_time = curr_time - prev_time
                            prev_time = curr_time


                            if self.benchmark == True:
                                print(" ------------------ ")
                                
                            ###### Correlator #######
                            ## Setup and load
                            idata = ispan.data_view(numpy.uint8).reshape(itshape)
                            ## Fix the type
                            tdata = bifrost.ndarray(shape=itshape, dtype='ci4', native=False, buffer=idata.ctypes.data)

                            if self.benchmark == True:
                                time1=time.time()
                            #tdata = tdata.transpose((0,1,3,2))

                            tdata = tdata.copy(space='cuda')
                            if self.benchmark == True:
                                time1a = time.time()
                                print("  Input copy time: %f" % (time1a-time1))

                            ### Unpack
                            #try:
                            #    udata = udata.reshape(*tdata.shape)
                            #    Unpack(tdata, udata)
                            #except NameError:
                            #    udata = bifrost.ndarray(shape=tdata.shape, dtype=numpy.complex64, space='cuda')
                            #    Unpack(tdata, udata)
                            if self.benchmark == True:
                                time1b = time.time()
                            ## Unpack and phase
                            try:
                                bifrost.map('a(i,j,k,l) = b(j,k,l)*Complex<float>(c(i,j,k,l).real_imag>>4, (c(i,j,k,l).real_imag<<4)>>4)',
                                            {'a':udata, 'b':gphases, 'c':tdata}, axis_names=('i','j','k','l'), shape=udata.shape)
                            except NameError:
                                udata = bifrost.ndarray(shape=tdata.shape, dtype=numpy.complex64, space='cuda')
                                phases = bifrost.ndarray(phases)
                                gphases = phases.copy(space='cuda')
                                bifrost.map('a(i,j,k,l) = b(j,k,l)*Complex<float>(c(i,j,k,l).real_imag>>4, (c(i,j,k,l).real_imag<<4)>>4)',
                                            {'a':udata, 'b':gphases, 'c':tdata}, axis_names=('i','j','k','l'), shape=udata.shape)
                                #udata = udata.transpose((0,1,3,2))
                                #Transpose
                            if self.benchmark == True:
                                time1c = time.time()
                                print("  Unpack and phase-up time: %f" % (time1c-time1b))

                            ## Make sure we have a place to put the gridded data
                            # Gridded Antennas
                            try:
                                gdata = gdata.reshape(self.ntime_gulp*nchan*npol,self.grid_size,self.grid_size)
                                memset_array(gdata,0)
                            except NameError:
                                gdata = bifrost.zeros(shape=(self.ntime_gulp*nchan*npol,self.grid_size,self.grid_size),dtype=numpy.complex64, space='cuda')

                            ## Grid the Antennas
                            if self.benchmark == True:
                                timeg1 = time.time()


                            gdata = romein_float(udata,gdata,self.antgridmap,locations_x,locations_y,locations_z,self.ant_extent,self.grid_size,nstand,self.ntime_gulp*npol*nchan)
                            #gdata = self.LinAlgObj.matmul(1.0, udata, bfantgridmap, 0.0, gdata)
                            if self.benchmark == True:
                                timeg2 = time.time()
                                print("  Romein time: %f"%(timeg2 - timeg1))

                            #Inverse transform

                            if self.benchmark == True:
                                timefft1 = time.time()
                            try:

                                bf_fft.execute(gdata,gdata,inverse=True)
                            except NameError:

                                bf_fft = Fft()
                                bf_fft.init(gdata,gdata,axes=(1,2))
                                bf_fft.execute(gdata,gdata,inverse=True)
                            gdata = gdata.reshape(1,self.ntime_gulp,nchan,npol,self.grid_size,self.grid_size)
                            if self.benchmark == True:
                                timefft2 = time.time()
                                print("  FFT time: %f"%(timefft2 - timefft1))

                            #print ("Accum: %d"%accum,end='\n')
                            if self.newflag is True:
                                try:
                                    crosspol = crosspol.reshape(self.ntime_gulp,nchan,npol**2,self.grid_size,self.grid_size)
                                    accumulated_image = accumulated_image.reshape(1,nchan,npol**2,self.grid_size,self.grid_size)
                                    memset_array(crosspol, 0)
                                    memset_array(accumulated_image, 0)
                                    
                                except NameError:
                                    crosspol = bifrost.zeros(shape=(self.ntime_gulp,nchan,npol**2,self.grid_size,self.grid_size),
                                                             dtype=numpy.complex64, space='cuda')
                                    accumulated_image = bifrost.zeros(shape=(1,nchan,npol**2,self.grid_size,self.grid_size),
                                                                      dtype=numpy.complex64, space='cuda')
                                self.newflag=False


                            
                            if self.remove_autocorrs == True:
<<<<<<< HEAD
                                bifrost.map('a(i,j,p,k,l) += b(0,i,j,p/2,k,l)*b(0,i,j,p%2,k,l).conj() - b(1,i,j,p,k,l)',
                                            {'a':crosspol, 'b':gdata},
                                            axis_names=('i','j', 'p', 'k', 'l'),
                                            shape=(self.ntime_gulp, nchan, npol**2, self.grid_size, self.grid_size))
                            else:
                                bifrost.map('a(i,j,p,k,l) += b(0,i,j,p/2,k,l)*b(0,i,j,p%2,k,l).conj()',
                                            {'a':crosspol, 'b':gdata},
                                            axis_names=('i','j', 'p', 'k', 'l'),
                                            shape=(self.ntime_gulp, nchan, npol**2, self.grid_size, self.grid_size))


                            # Increment
                            accum += 1e3 * self.ntime_gulp / CHAN_BW
=======

                                ##Setup everything for the autocorrelation calculation.
                                try:
                                    # If one isn't allocated, then none of them are.
                                    autocorrs = autocorrs.reshape(self.ntime_gulp,nchan,npol**2,nstand)
                                    autocorr_g = autocorr_g.reshape(nchan*npol**2,self.grid_size,self.grid_size)
                                except NameError:
                                    autocorrs = bifrost.ndarray(shape=(self.ntime_gulp,nchan,npol**2,nstand),dtype=numpy.complex64, space='cuda')
                                    autocorrs_av = bifrost.zeros(shape=(1,nchan,npol**2,nstand), dtype=numpy.complex64, space='cuda')
                                    autocorr_g = bifrost.zeros(shape=(nchan*npol**2,self.grid_size,self.grid_size), dtype=numpy.complex64, space='cuda')
                                    autocorr_lx = bifrost.ndarray(numpy.zeros(shape=(nchan*npol**2*nstand),dtype=numpy.int32),space='cuda')
                                    autocorr_ly = bifrost.ndarray(numpy.zeros(shape=(nchan*npol**2*nstand),dtype=numpy.int32),space='cuda')
                                    autocorr_lz = bifrost.zeros(shape=(nchan*npol**2*nstand),dtype=numpy.int32,space='cuda')
                                    autocorr_il = bifrost.ndarray(numpy.ones(shape=(1,1),dtype=numpy.complex64),space='cuda')
                                    autocorr_il = autocorr_il.copy(space='cuda')

                                    
                                # Cross multiply to calculate autocorrs
                                bifrost.map('a(i,j,k,l) += (b(i,j,k/2,l) * b(i,j,k%2,l).conj())',
                                            {'a':autocorrs, 'b':udata,'t':self.ntime_gulp},
                                            axis_names=('i','j','k','l'),
                                            shape=(self.ntime_gulp,nchan,npol**2,nstand))
                            
                            bifrost.map('a(i,j,p,k,l) += b(0,i,j,p/2,k,l)*b(0,i,j,p%2,k,l).conj()', 
                                        {'a':crosspol, 'b':gdata},
                                        axis_names=('i','j', 'p', 'k', 'l'),
                                        shape=(self.ntime_gulp, nchan, npol**2, self.grid_size, self.grid_size))


                            # Increment
                            accum += self.ntime_gulp
                            
                            curr_time = time.time()
                            process_time = curr_time - prev_time
                            prev_time = curr_time
                            
>>>>>>> 89df6993
                            if accum >= self.accumulation_time:

                                bifrost.reduce(crosspol, accumulated_image, op='sum')
                                if self.remove_autocorrs == True:
                                    # Reduce along time axis.
                                    bifrost.reduce(autocorrs, autocorrs_av, op='sum')                        
                                    # Grid the autocorrelations.
                                    autocorr_g = romein_float(autocorrs_av,autocorr_g,autocorr_il,autocorr_lx,autocorr_ly,autocorr_lz,1,self.grid_size,nstand,nchan*npol**2)
            
                                    #Inverse FFT
                                    try:
                                       ac_fft.execute(autocorr_g,autocorr_g,inverse=True)
                                    except NameError:
                                       ac_fft = Fft()
                                       ac_fft.init(autocorr_g,autocorr_g,axes=(1,2))
                                       ac_fft.execute(autocorr_g,autocorr_g,inverse=True)

                                    accumulated_image = accumulated_image.reshape(nchan,npol**2,self.grid_size, self.grid_size)
                                    autocorr_g = autocorr_g.reshape(nchan,npol**2,self.grid_size, self.grid_size)
                                    bifrost.map('a(i,j,k,l) -= b(i,j,k,l)',
                                                {'a':accumulated_image, 'b':autocorr_g},
                                                axis_names=('i','j','k','l'),
                                                shape=(nchan,npol**2,self.grid_size, self.grid_size))
                                    
                                    
                                    
                                    
                               
                                
                                with oseq.reserve(ogulp_size) as ospan:
                                    odata = ospan.data_view(numpy.complex64).reshape(oshape)
                                    accumulated_image = accumulated_image.reshape(oshape)
                                    autocorr_g = autocorr_g.reshape(oshape)
                                    odata[...] = accumulated_image
                                    
                                self.newflag = True
                                accum = 0

<<<<<<< HEAD
=======

                                if self.remove_autocorrs == True:
                                    memset_array(autocorr_g,0)
                                    memset_array(autocorrs,0)
                                    memset_array(autocorrs_av,0)

                                
                            curr_time = time.time()
                            reserve_time = curr_time - prev_time
                            prev_time = curr_time


>>>>>>> 89df6993
                            #TODO: Autocorrs using Romein??
                            ## Output for gridded electric fields.
                            if self.benchmark == True:
                                time1h = time.time()
                            #gdata = gdata.reshape(self.ntime_gulp,nchan,2,self.grid_size,self.grid_size)
                            # image/autos, time, chan, pol, gridx, grid.
                            #accumulated_image = accumulated_image.reshape(oshape)

                            if self.benchmark == True:
                                time1i = time.time()
                                print("  Shift-n-save time: %f" % (time1i-time1h))

                            if self.benchmark == True:
                                time2=time.time()
                                print("-> GPU Time Taken: %f"%(time2-time1))

                                runtime_history.append(time2-time1)
                                print("-> Average GPU Time Taken: %f (%i samples)" % (1.0*sum(runtime_history)/len(runtime_history), len(runtime_history)))
                            if self.profile:
                                spani += 1
                                if spani >= 10:
                                    sys.exit()
                                    break

                            self.perf_proclog.update({'acquire_time': acquire_time,
                                                      'reserve_time': reserve_time,
                                                      'process_time': process_time,})


class ImagingOp(object):
    def __init__(self, log, iring, filename, grid_size, core=-1, gpu=-1, cpu=False,
                 profile=False, ints_per_file=1, *args, **kwargs):
        self.log = log
        self.iring = iring
        self.filename = filename
        self.grid_size = grid_size
        self.ints_per_file = ints_per_file

        # TODO: Validate ntime_gulp vs accumulation_time
        self.core = core
        self.gpu = gpu
        self.cpu = cpu
        self.profile = profile

        self.bind_proclog = ProcLog(type(self).__name__+"/bind")
        self.in_proclog   = ProcLog(type(self).__name__+"/in")
        self.size_proclog = ProcLog(type(self).__name__+"/size")
        self.sequence_proclog = ProcLog(type(self).__name__+"/sequence0")
        self.perf_proclog = ProcLog(type(self).__name__+"/perf")

        self.in_proclog.update( {'nring':1, 'ring0':self.iring.name})
        self.size_proclog.update({'nseq_per_gulp': 1})

        self.shutdown_event = threading.Event()

    def shutdown(self):
        self.shutdown_event.set()


    def main(self):
        if self.core != -1:
            bifrost.affinity.set_core(self.core)
        if self.gpu != -1:
            BFSetGPU(self.gpu)
        self.bind_proclog.update({'ncore': 1,
                                  'core0': bifrost.affinity.get_core(),
                                  'ngpu': 1,
                                  'gpu0': BFGetGPU(),})


        fileid = 0
        for iseq in self.iring.read(guarantee=True):
            ihdr = json.loads(iseq.header.tostring())

            self.sequence_proclog.update(ihdr)
            print('ImagingOp: Config - %s' % ihdr)

            nchan = ihdr['nchan']
            npol = ihdr['npol']
            print("Channel no: %d, Polarisation no: %d"%(nchan,npol))

            igulp_size = nchan * npol * self.grid_size * self.grid_size * 8
            ishape = (nchan,npol,self.grid_size,self.grid_size)
            image = []

            prev_time = time.time()
            iseq_spans = iseq.read(igulp_size)
            nints = 0
            while not self.iring.writing_ended():
                if self.profile:
                    spani = 0
                for ispan in iseq_spans:
                    if ispan.size < igulp_size:
                        continue # Ignore final gulp
                    curr_time = time.time()
                    acquire_time = curr_time - prev_time
                    prev_time = curr_time

                    idata = ispan.data_view(numpy.complex64).reshape(ishape)
<<<<<<< HEAD
                    itemp = idata.copy(space='cuda_host')
                    image.append(itemp)
                    nints += 1
                    if nints >= self.ints_per_file:
                        image = numpy.fft.fftshift(image, axes=(3, 4))
                        unix_time = (ihdr['time_tag'] / FS + ihdr['accumulation_time']
                                     * 1e-3 * fileid * self.ints_per_file)
                        image_nums = numpy.arange(fileid * self.ints_per_file, (fileid + 1) * self.ints_per_file)
                        filename = 'EPIC_{0:3f}.npz'.format(unix_time)
                        numpy.savez(filename, image=image, hdr=ihdr, image_nums=image_nums)
                        image = []
                        nints = 0
                        fileid += 1
                        print("ImagingOP - Image Saved")
=======
                    image = idata.copy(space='cuda_host')
                    # try:
                    #     # image = image.reshape(1,nchan,npol**2,self.grid_size,self.grid_size)
                    #     bifrost.memory.memcpy(image, idata)
                    #     # image = image.reshape(nchan,npol**2,self.grid_size,self.grid_size)
                    # except NameError:
                    #     image = idata.copy(space='cuda_host')
                    #     # image = image.reshape(nchan,npol**2,self.grid_size,self.grid_size)
                    image = numpy.fft.fftshift(numpy.abs(image), axes=(3,4))
                    fig = plt.figure(fileid)
                    for i in xrange(npol):
                        ax = fig.add_subplot(2, 2, i+1)
                        im = ax.imshow(image[0,0,i,:,:])
                        fig.colorbar(im,orientation='vertical')
                    #plt.imshow(numpy.real(self.accumulated_image[0,0,:,:].T))
                    plt.savefig("ImagingOP-%04i.png"%(fileid))
                    fileid += 1
                    print("ImagingOP - Image Saved")
>>>>>>> 89df6993

                    curr_time = time.time()
                    process_time = curr_time - prev_time
                    prev_time = curr_time
                    self.perf_proclog.update({'acquire_time': acquire_time,
                                              'reserve_time': -1,
                                              'process_time': process_time,})
                    if self.profile:
                        spani += 1
                        if spani >= 10:
                            sys.exit()
                            break

## TODO:
class SaveFFTOp(object):
    def __init__(self, log, iring, filename, ntime_gulp=2500, core=-1,*args, **kwargs):
        self.log = log
        self.iring = iring
        self.filename = filename
        self.core = core
        self.ntime_gulp = ntime_gulp

    def main(self):
        #bifrost.affinity.set_core(self.core)

        for iseq in self.iring.read(guarantee=True):

            ihdr = json.loads(iseq.header.tostring())
            nchan = ihdr['nchan']
            nstand = ihdr['nstand']
            npol = ihdr['npol']


            igulp_size = self.ntime_gulp*1*nstand*npol * 2         # ci8
            ishape = (self.ntime_gulp/nchan,nchan,nstand,npol,2)

            iseq_spans = iseq.read(igulp_size)

            while not self.iring.writing_ended():

                for ispan in iseq_spans:
                    if ispan.size < igulp_size:
                        continue

                    idata = ispan.data_view(numpy.int8)

                    idata = idata.reshape(ishape)
                    idata = bifrost.ndarray(shape=ishape, dtype='ci4', native=False, buffer=idata.ctypes.data)
                    print(numpy.shape(idata))
                    numpy.savez(self.filename + "asdasd.npy",data=idata)
                    print("Wrote to disk")
            break
        print("Save F-Engine Spectra.. done")


def main():

    # Main Input: UDP Broadcast RX from F-Engine?

    parser = argparse.ArgumentParser(description='EPIC Correlator')
    parser.add_argument('--addr', type=str, default = "p5p1", help= 'F-Engine UDP Stream Address')
    parser.add_argument('--port', type=int, default = 4015, help= 'F-Engine UDP Stream Port')
    parser.add_argument('--utcstart', type=str, default = '1970_1_1T0_0_0', help= 'F-Engine UDP Stream Start Time')
    parser.add_argument('--gridsize', type=int, required=True, help = '1-D Grid Size')
    parser.add_argument('--frequency' , type=float, required=True, help = 'Frequency of channel. Allows correct fourier sampling to be calculated')
    parser.add_argument('--offline', action='store_true', help = 'Load TBN data from Disk')
    parser.add_argument('--tbnfile', type=str, help = 'TBN Data Path')
    parser.add_argument('--nts',type=int, default = 1000, help= 'Number of timestamps per span')
    parser.add_argument('--accumulate',type=int, default = 1000, help='How many milliseconds to accumulate an image over')
    parser.add_argument('--channels',type=int, default=1, help='How many channels to produce')
    parser.add_argument('--singlepol', action='store_true', help = 'Process only X pol. in online mode')
    parser.add_argument('--removeautocorrs', action='store_true', help = 'Removes Autocorrelations')
    parser.add_argument('--benchmark', action='store_true',help = 'benchmark gridder')
    parser.add_argument('--profile', action='store_true', help = 'Run cProfile on ALL threads. Produces trace for each individual thread')
    parser.add_argument('--ints_per_file', type=int, default=1, help='Number of integrations per output FITS file. Default is 1.')

    args = parser.parse_args()
    # Logging Setup
    # TODO: Set this up properly
    if args.profile:
        enable_thread_profiling()


    log = logging.getLogger(__name__)
    logFormat = logging.Formatter('%(asctime)s [%(levelname)-8s] %(message)s',
                            datefmt='%Y-%m-%d %H:%M:%S')
    logFormat.converter = time.gmtime
    logHandler = logging.StreamHandler(sys.stdout)
    logHandler.setFormatter(logFormat)
    log.addHandler(logHandler)
    log.setLevel(logging.DEBUG)

    # Setup the cores and GPUs to use
    cores = [0, 2, 3, 4, 5, 6, 7]
    gpus  = [0, 0, 0, 0, 0, 0, 0]

    # Setup the signal handling
    ops = []
    shutdown_event = threading.Event()
    def handle_signal_terminate(signum, frame):
        SIGNAL_NAMES = dict((k, v) for v, k in \
                            reversed(sorted(signal.__dict__.items()))
                            if v.startswith('SIG') and \
                            not v.startswith('SIG_'))
        log.warning("Received signal %i %s", signum, SIGNAL_NAMES[signum])
        try:
            ops[0].shutdown()
        except IndexError:
            pass
        shutdown_event.set()
    for sig in [signal.SIGHUP,
            signal.SIGINT,
            signal.SIGQUIT,
            signal.SIGTERM,
            signal.SIGTSTP]:
        signal.signal(sig, handle_signal_terminate)


    # Setup Rings

    fcapture_ring = Ring(name="capture",space="cuda_host")
    fdomain_ring = Ring(name="fengine", space="cuda_host")
    transpose_ring = Ring(name="transpose", space="cuda_host")
    gridandfft_ring = Ring(name="gridandfft", space="cuda")
    image_ring = Ring(name="image", space="system")


    # Setup Locations
    ## TODO: Some sort of switch for other stations?

    lwasv_antennas = lwasv.getAntennas()
    lwasv_stands = lwasv.getStands()
    lwasv_locations = numpy.empty(shape=(0,3))

    for stand in lwasv_stands:
        lwasv_locations = numpy.vstack((lwasv_locations,[stand[0],stand[1],stand[2]]))

    lwasv_locations = numpy.delete(lwasv_locations, list(range(0,lwasv_locations.shape[0],2)),axis=0)
    chan_wavelength = (speedOfLight/args.frequency)
    print("Wavelength: %f"%chan_wavelength)
    sampling_length = chan_wavelength/2
    lwasv_locations = lwasv_locations / sampling_length #Convert to number of half wavelengths.
    lwasv_locations[255,:] = 0.0

    # Let our locations be defined on the half closed interval [0,grid_size]
    lwasv_locations[:,0] -= numpy.min(lwasv_locations[:,0])
    lwasv_locations[:,1] -= numpy.min(lwasv_locations[:,1])
    range_u = numpy.max(lwasv_locations[:,0]) - numpy.min(lwasv_locations[:,0])
    range_v = numpy.max(lwasv_locations[:,1]) - numpy.min(lwasv_locations[:,1])
    grid_size = int(numpy.power(2,numpy.ceil(numpy.log(max([range_u,range_v])/numpy.log(2))+1)))
    print("Grid Size: %d"%grid_size)

    #Centre our electric field locations to minimise phase ramps in image. (kinda works)
    lwasv_locations = lwasv_locations.astype(int)
    lwasv_locations[:,0] = lwasv_locations[:,0] + (grid_size - numpy.max(lwasv_locations[:,0]))/2
    lwasv_locations[:,1] = lwasv_locations[:,1] + (grid_size - numpy.max(lwasv_locations[:,0]))/2

    # Setup threads

    if args.offline:
        ops.append(OfflineCaptureOp(log, fcapture_ring, args.tbnfile,
                                    core=cores.pop(0), profile=args.profile))
        ops.append(FDomainOp(log, fcapture_ring, fdomain_ring, ntime_gulp=args.nts,
                             nchan_out=args.channels, core=cores.pop(0), gpu=gpus.pop(0),
                             profile=args.profile))
    else:
        # It would be great is we could pull this from ADP MCS...
        utc_start_dt = datetime.datetime.strptime(args.utcstart, "%Y_%m_%dT%H_%M_%S")
        
        # Note: Capture uses Bifrost address+socket objects, while output uses
        #         plain Python address+socket objects.
        iaddr = BF_Address(args.addr, args.port)
        isock = BF_UDPSocket()
        isock.bind(iaddr)
        isock.timeout = 0.5

        ops.append(FEngineCaptureOp(log, fmt="chips", sock=isock, ring=fcapture_ring,
<<<<<<< HEAD
	                                nsrc=16, src0=0, max_payload_size=9000,
	                                buffer_ntime=args.nts, slot_ntime=25000, core=cores.pop(0),
	                                utc_start=utc_start_dt))
        ops.append(DecimationOp(log, fcapture_ring, fdomain_ring, ntime_gulp=args.nts, nchan_out=args.channels,
                                core=cores.pop(0)))


    ops.append(MOFFCorrelatorOp(log, fdomain_ring, gridandfft_ring, lwasv_locations, lwasv_antennas,
                                grid_size, ntime_gulp=args.nts, accumulation_time=args.accumulate, remove_autocorrs=args.removeautocorrs,
                                core=cores.pop(0), gpu=gpus.pop(0),benchmark=args.benchmark,
=======
                                    nsrc=16, src0=0, max_payload_size=9000,
                                    buffer_ntime=args.nts, slot_ntime=25000, core=cores.pop(0),
                                    utc_start=utc_start_dt))
        ops.append(DecimationOp(log, fcapture_ring, fdomain_ring, ntime_gulp=args.nts, 
                                nchan_out=args.channels, npol_out=1 if args.singlepol else 2,
                                core=cores.pop(0)))
        
    ops.append(TransposeOp(log, fdomain_ring, transpose_ring, ntime_gulp=args.nts, 
                                core=cores.pop(0)))
    ops.append(MOFFCorrelatorOp(log, transpose_ring, gridandfft_ring, lwasv_locations, lwasv_antennas, 
                                grid_size, ntime_gulp=args.nts, accumulation_time=args.accumulate, remove_autocorrs=args.removeautocorrs, 
                                core=cores.pop(0), gpu=gpus.pop(0),benchmark=args.benchmark, 
>>>>>>> 89df6993
                                profile=args.profile))
    ops.append(ImagingOp(log, gridandfft_ring, "EPIC_", grid_size,
                         core=cores.pop(0), gpu=gpus.pop(0), cpu=False,
                         ints_per_file=args.ints_per_file, profile=args.profile))

    threads= [threading.Thread(target=op.main) for op in ops]

    # Go!

    for thread in threads:
        thread.daemon = False
        thread.start()

    while not shutdown_event.is_set():
        # Keep threads alive -- if reader is still alive, prevent timeout signal from executing
        if threads[0].is_alive():
            signal.pause()
        else:
            break

    # Wait for threads to finish

    for thread in threads:
        thread.join()

    if args.profile:
        stats = get_thread_stats()
        stats.print_stats()
        stats.dump_stats("EPIC_stats.prof")

    log.info("Done")


if __name__ == "__main__":
    main()<|MERGE_RESOLUTION|>--- conflicted
+++ resolved
@@ -339,37 +339,6 @@
         self.shutdown_event.set()
 
     def seq_callback(self, seq0, chan0, nchan, nsrc,
-<<<<<<< HEAD
-	                 time_tag_ptr, hdr_ptr, hdr_size_ptr):
-		timestamp0 = int((self.utc_start - ADP_EPOCH).total_seconds())
-		time_tag0  = timestamp0 * int(FS)
-		time_tag   = time_tag0 + seq0*(int(FS)//int(CHAN_BW))
-		print("++++++++++++++++ seq0     =", seq0)
-		print("                 time_tag =", time_tag)
-		time_tag_ptr[0] = time_tag
-		hdr = {
-			'time_tag': time_tag,
-			'seq0':     seq0,
-			'chan0':    chan0,
-			'nchan':    nchan,
-			'cfreq':    (chan0 + 0.5*(nchan-1))*CHAN_BW,
-			'bw':       nchan*CHAN_BW,
-			'nstand':   nsrc*16,
-			#'stand0':   src0*16, # TODO: Pass src0 to the callback too(?)
-			'npol':     2,
-			'complex':  True,
-			'nbit':     4
-		}
-		print("******** CFREQ:", hdr['cfreq'])
-		hdr_str = json.dumps(hdr)
-		# TODO: Can't pad with NULL because returned as C-string
-		#hdr_str = json.dumps(hdr).ljust(4096, '\0')
-		#hdr_str = json.dumps(hdr).ljust(4096, ' ')
-		self.header_buf = ctypes.create_string_buffer(hdr_str)
-		hdr_ptr[0]      = ctypes.cast(self.header_buf, ctypes.c_void_p)
-		hdr_size_ptr[0] = len(hdr_str)
-		return 0
-=======
                     time_tag_ptr, hdr_ptr, hdr_size_ptr):
         timestamp0 = int((self.utc_start - ADP_EPOCH).total_seconds())
         time_tag0  = timestamp0 * int(FS)
@@ -400,7 +369,6 @@
         hdr_ptr[0]      = ctypes.cast(self.header_buf, ctypes.c_void_p)
         hdr_size_ptr[0] = len(hdr_str)
         return 0
->>>>>>> 89df6993
 
     def main(self):
         seq_callback = bf.BFudpcapture_sequence_callback(self.seq_callback)
@@ -444,44 +412,20 @@
                 ihdr = json.loads(iseq.header.tostring())
 
                 self.sequence_proclog.update(ihdr)
-<<<<<<< HEAD
-
-                self.log.info("Decimate: Start of new sequence: %s", str(ihdr))
-
-=======
                 
                 self.log.info("Decimation: Start of new sequence: %s", str(ihdr))
                 
->>>>>>> 89df6993
                 nchan  = ihdr['nchan']
                 nstand = ihdr['nstand']
                 npol   = ihdr['npol']
                 chan0  = ihdr['chan0']
-<<<<<<< HEAD
-
-                igulp_size = self.ntime_gulp*nchan*nstand*npol*1                 # ci4
-=======
                 
                 igulp_size = self.ntime_gulp*nchan*nstand*npol*1                     # ci4
->>>>>>> 89df6993
                 ishape = (self.ntime_gulp,nchan,nstand,npol)
                 ogulp_size = self.ntime_gulp*self.nchan_out*nstand*self.npol_out*1   # ci4
                 oshape = (self.ntime_gulp,self.nchan_out,nstand,self.npol_out)
                 self.iring.resize(igulp_size)
                 self.oring.resize(ogulp_size)#, obuf_size)
-<<<<<<< HEAD
-
-		ohdr = ihdr.copy()
-		ohdr['nchan'] = self.nchan_out
-                ohdr['cfreq'] = (chan0 + 0.5*(self.nchan_out-1))*CHAN_BW
-                ohdr['bw']    = self.nchan_out*CHAN_BW
-		ohdr_str = json.dumps(ohdr)
-
-		prev_time = time.time()
-		with oring.begin_sequence(time_tag=iseq.time_tag, header=ohdr_str) as oseq:
-		    for ispan in iseq.read(igulp_size):
-		        if ispan.size < igulp_size:
-=======
                 
                 ohdr = ihdr.copy()
                 ohdr['nchan'] = self.nchan_out
@@ -498,12 +442,12 @@
                         curr_time = time.time()
                         acquire_time = curr_time - prev_time
                         prev_time = curr_time
-                        
+
                         with oseq.reserve(ogulp_size) as ospan:
                             curr_time = time.time()
                             reserve_time = curr_time - prev_time
                             prev_time = curr_time
-                            
+
                             idata = ispan.data_view(numpy.uint8).reshape(ishape)
                             odata = ospan.data_view(numpy.uint8).reshape(oshape)
 
@@ -573,29 +517,22 @@
                 with oring.begin_sequence(time_tag=iseq.time_tag, header=ohdr_str) as oseq:
                     for ispan in iseq.read(igulp_size):
                         if ispan.size < igulp_size:
->>>>>>> 89df6993
                             continue # Ignore final gulp
                         curr_time = time.time()
                         acquire_time = curr_time - prev_time
                         prev_time = curr_time
-
+                        
                         with oseq.reserve(ogulp_size) as ospan:
                             curr_time = time.time()
                             reserve_time = curr_time - prev_time
                             prev_time = curr_time
-
+                            
                             idata = ispan.data_view(numpy.uint8).reshape(ishape)
                             odata = ospan.data_view(numpy.uint8).reshape(oshape)
-<<<<<<< HEAD
-
-                            odata[...] = idata[:,:self.nchan_out,:,:]
-
-=======
                             
                             idata = idata.transpose(0,1,3,2)
                             odata[...] = idata.copy()
                             
->>>>>>> 89df6993
                             curr_time = time.time()
                             process_time = curr_time - prev_time
                             prev_time = curr_time
@@ -608,28 +545,10 @@
         pass
 
 class MOFFCorrelatorOp(object):
-<<<<<<< HEAD
     def __init__(self, log, iring, oring, locations, antennas, grid_size, ntime_gulp=2500,
                  accumulation_time=10000, core=-1, gpu=-1, remove_autocorrs = False,
                  benchmark=False, profile=False, sampling_length=0.5,
                  *args, **kwargs):
-=======
-    def __init__(self,
-                 log,
-                 iring,
-                 oring,
-                 locations,
-                 antennas,
-                 grid_size,
-                 ntime_gulp=2500,
-                 accumulation_time=10000,
-                 core=-1, gpu=-1,
-                 remove_autocorrs = False,
-                 benchmark=False,
-                 profile=False,
-                 *args,
-                 **kwargs):
->>>>>>> 89df6993
         self.log = log
         self.iring = iring
         self.oring = oring
@@ -705,13 +624,8 @@
                 locations_z.reshape(self.ntime_gulp*nchan*npol,nstand)
 
                 igulp_size = self.ntime_gulp * nchan * nstand * npol * 1 # ci4
-<<<<<<< HEAD
-                ishape = (self.ntime_gulp,nchan,nstand,npol)
-                itshape = (self.ntime_gulp,nchan,npol,nstand)
-
-=======
                 itshape = (self.ntime_gulp,nchan,npol,nstand) 
->>>>>>> 89df6993
+
 
                 ohdr = ihdr.copy()
                 ohdr['nbit'] = 64
@@ -874,21 +788,6 @@
 
                             
                             if self.remove_autocorrs == True:
-<<<<<<< HEAD
-                                bifrost.map('a(i,j,p,k,l) += b(0,i,j,p/2,k,l)*b(0,i,j,p%2,k,l).conj() - b(1,i,j,p,k,l)',
-                                            {'a':crosspol, 'b':gdata},
-                                            axis_names=('i','j', 'p', 'k', 'l'),
-                                            shape=(self.ntime_gulp, nchan, npol**2, self.grid_size, self.grid_size))
-                            else:
-                                bifrost.map('a(i,j,p,k,l) += b(0,i,j,p/2,k,l)*b(0,i,j,p%2,k,l).conj()',
-                                            {'a':crosspol, 'b':gdata},
-                                            axis_names=('i','j', 'p', 'k', 'l'),
-                                            shape=(self.ntime_gulp, nchan, npol**2, self.grid_size, self.grid_size))
-
-
-                            # Increment
-                            accum += 1e3 * self.ntime_gulp / CHAN_BW
-=======
 
                                 ##Setup everything for the autocorrelation calculation.
                                 try:
@@ -919,13 +818,12 @@
 
 
                             # Increment
-                            accum += self.ntime_gulp
+                            accum += 1e3 * self.ntime_gulp / CHAN_BW
                             
                             curr_time = time.time()
                             process_time = curr_time - prev_time
                             prev_time = curr_time
                             
->>>>>>> 89df6993
                             if accum >= self.accumulation_time:
 
                                 bifrost.reduce(crosspol, accumulated_image, op='sum')
@@ -964,8 +862,6 @@
                                 self.newflag = True
                                 accum = 0
 
-<<<<<<< HEAD
-=======
 
                                 if self.remove_autocorrs == True:
                                     memset_array(autocorr_g,0)
@@ -978,7 +874,6 @@
                             prev_time = curr_time
 
 
->>>>>>> 89df6993
                             #TODO: Autocorrs using Romein??
                             ## Output for gridded electric fields.
                             if self.benchmark == True:
@@ -1078,7 +973,6 @@
                     prev_time = curr_time
 
                     idata = ispan.data_view(numpy.complex64).reshape(ishape)
-<<<<<<< HEAD
                     itemp = idata.copy(space='cuda_host')
                     image.append(itemp)
                     nints += 1
@@ -1093,26 +987,6 @@
                         nints = 0
                         fileid += 1
                         print("ImagingOP - Image Saved")
-=======
-                    image = idata.copy(space='cuda_host')
-                    # try:
-                    #     # image = image.reshape(1,nchan,npol**2,self.grid_size,self.grid_size)
-                    #     bifrost.memory.memcpy(image, idata)
-                    #     # image = image.reshape(nchan,npol**2,self.grid_size,self.grid_size)
-                    # except NameError:
-                    #     image = idata.copy(space='cuda_host')
-                    #     # image = image.reshape(nchan,npol**2,self.grid_size,self.grid_size)
-                    image = numpy.fft.fftshift(numpy.abs(image), axes=(3,4))
-                    fig = plt.figure(fileid)
-                    for i in xrange(npol):
-                        ax = fig.add_subplot(2, 2, i+1)
-                        im = ax.imshow(image[0,0,i,:,:])
-                        fig.colorbar(im,orientation='vertical')
-                    #plt.imshow(numpy.real(self.accumulated_image[0,0,:,:].T))
-                    plt.savefig("ImagingOP-%04i.png"%(fileid))
-                    fileid += 1
-                    print("ImagingOP - Image Saved")
->>>>>>> 89df6993
 
                     curr_time = time.time()
                     process_time = curr_time - prev_time
@@ -1290,18 +1164,6 @@
         isock.timeout = 0.5
 
         ops.append(FEngineCaptureOp(log, fmt="chips", sock=isock, ring=fcapture_ring,
-<<<<<<< HEAD
-	                                nsrc=16, src0=0, max_payload_size=9000,
-	                                buffer_ntime=args.nts, slot_ntime=25000, core=cores.pop(0),
-	                                utc_start=utc_start_dt))
-        ops.append(DecimationOp(log, fcapture_ring, fdomain_ring, ntime_gulp=args.nts, nchan_out=args.channels,
-                                core=cores.pop(0)))
-
-
-    ops.append(MOFFCorrelatorOp(log, fdomain_ring, gridandfft_ring, lwasv_locations, lwasv_antennas,
-                                grid_size, ntime_gulp=args.nts, accumulation_time=args.accumulate, remove_autocorrs=args.removeautocorrs,
-                                core=cores.pop(0), gpu=gpus.pop(0),benchmark=args.benchmark,
-=======
                                     nsrc=16, src0=0, max_payload_size=9000,
                                     buffer_ntime=args.nts, slot_ntime=25000, core=cores.pop(0),
                                     utc_start=utc_start_dt))
@@ -1314,7 +1176,6 @@
     ops.append(MOFFCorrelatorOp(log, transpose_ring, gridandfft_ring, lwasv_locations, lwasv_antennas, 
                                 grid_size, ntime_gulp=args.nts, accumulation_time=args.accumulate, remove_autocorrs=args.removeautocorrs, 
                                 core=cores.pop(0), gpu=gpus.pop(0),benchmark=args.benchmark, 
->>>>>>> 89df6993
                                 profile=args.profile))
     ops.append(ImagingOp(log, gridandfft_ring, "EPIC_", grid_size,
                          core=cores.pop(0), gpu=gpus.pop(0), cpu=False,
