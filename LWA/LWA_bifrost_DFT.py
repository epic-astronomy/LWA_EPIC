#!/usr/bin/env python

from __future__ import print_function

# Set Backend
import matplotlib
matplotlib.use("Agg") # noqa

# Core Python Includes
import os
import sys
import json
import time
import numpy
import signal
import logging
import threading
import argparse
from collections import deque
from scipy.fftpack import fft
from astropy.constants import c as speed_of_light

import datetime
import ctypes

# Profiling Includes
import cProfile
import pstats

# Bifrost Includes
import bifrost
import bifrost.affinity
from bifrost.address import Address as BF_Address
from bifrost.udp_socket import UDPSocket as BF_UDPSocket
from bifrost.udp_capture import UDPCapture as BF_UDPCapture
from bifrost.ring import Ring
from bifrost.unpack import unpack as Unpack
from bifrost.quantize import quantize as Quantize
from bifrost.proclog import ProcLog
from bifrost.libbifrost import bf
from bifrost.fft import Fft
from bifrost.linalg import LinAlg
from bifrost.romein import Romein
from bifrost.ndarray import memset_array, copy_array
from bifrost.device import set_device as BFSetGPU, get_device as BFGetGPU, set_devices_no_spin_cpu as BFNoSpinZone
BFNoSpinZone()  # noqa

# LWA Software Library Includes
from lsl.reader.ldp import TBNFile, TBFFile
<<<<<<< HEAD
from lsl.common.stations import lwa1, lwasv
=======
from lsl.common.stations import lwasv
>>>>>>> f22d9336

# some py2/3 compatibility
if sys.version_info.major < 3:
    range = xrange  # noqa

# Trigger Processing
TRIGGER_ACTIVE = threading.Event()


# Profiling
def enable_thread_profiling():
    """Monkey-patch Thread.run to enable global profiling.

    Each thread creates a local profiler; statistics are pooled
    to the global stats object on run completion.

    """
    threading.Thread.stats = None
    thread_run = threading.Thread.run

    def profile_run(self):
        self._prof = cProfile.Profile()
        self._prof.enable()
        thread_run(self)
        self._prof.disable()

        if threading.Thread.stats is None:
            threading.Thread.stats = pstats.Stats(self._prof)
        else:
            threading.Thread.stats.add(self._prof)

    threading.Thread.run = profile_run


def get_thread_stats():
    """Retreive stats from the thread."""
    stats = getattr(threading.Thread, "stats", None)
    if stats is None:
        raise ValueError(
            "Thread profiling was not enabled, or no threads finished running."
        )
    return stats


# Direct Fourier Transform Matrix
def form_dft_matrix(lmn_vector, antenna_location, antenna_phases, nchan, npol, nstand):
    """Create the DFT Matrix.

    Parameters
    ----------
    lmn_vector : array_like
        Vector coordinates in (l, m, n) space over which the DFT will be performed.
        Has shape (npoints, 3)
    antenna_location : array_like
        Array of atenna locations of the form (nchan, npol, 3, nstand)
    antenna_phases : array_like
        Array of per antenna phases. Has shape (nchan, npol, nstand)
    nchan : int
        Number of channels
    npol : int
        Number of polarizations
    nstand : int
        Number of stands in the array

    Returns
    -------
    normalized DFT matrix for given inputs

    """
    # lm_matrix, shape = [...,2] , where the last dimension is an l/m pair.
    lmn_vector[:, 2] = 1.0 - numpy.sqrt(
        1.0 - lmn_vector[:, 0] ** 2 - lmn_vector[:, 1] ** 2
    )
    dft_matrix = numpy.zeros(
        (nchan, npol, lmn_vector.shape[0], nstand), dtype=numpy.complex64
    )
    # DFT phase factors
    for i in numpy.arange(antenna_location.shape[3]):
        ant_uvw = antenna_location[0, 0, :, i]

        # Both polarisations are at the same physical location, only phases differ.
        dft_matrix[:, :, :, i] = numpy.exp(
            2j * numpy.pi * (numpy.dot(lmn_vector, ant_uvw))
        )

    # Can put the antenna phases in as well because maths
    for i in numpy.arange(dft_matrix.shape[2]):
        for p in numpy.arange(npol):
            for c in numpy.arange(nchan):
                dft_matrix[c, p, i, :] *= antenna_phases[c, p, :]

    return dft_matrix / antenna_location.shape[3]


# Frequency-Dependent Locations
def Generate_DFT_Locations(lsl_locs, frequencies, ntime, nchan, npol):
    """
    Generate locations used in DFT transformation.

    Parameters
    ----------
    lsl_locs : numpy.ndarray
        Array of stand locations. Has shape (3, nstand)
    frequencies : numpy.ndarray
        Array of frequencies in the observation.
    ntime : int
        Number of times.
    nchan : int
        Number of channels/frequencies.
    npol : int
        Number of polarizations

    Returns
    -------
    Array of DFT locations of shape (nchan, npol, 3, nstand)

    """
    lsl_locs = lsl_locs.T
    lsl_locs = lsl_locs.copy()
    chan_wavelengths = speed_of_light.value / frequencies
    dft_locs = numpy.zeros(shape=(nchan, npol, 3, lsl_locs.shape[1]))
    for j in numpy.arange(npol):
        for i in numpy.arange(nchan):
            dft_locs[i, j, :, :] = lsl_locs / chan_wavelengths[i]
    return dft_locs


def GenerateLocations(
    lsl_locs, frequencies, ntime, nchan, npol, grid_size=64, grid_resolution=20 / 60.
):
    """
    Generate locations of stands compatible with DFT code.

    Parameters
    ----------
    lsl_locs : numpy.ndarray
        Array of stand locations. Has shape (3, nstand)
    frequencies : numpy.ndarray
        Array of frequencies in the observation.
    ntime : int
        Number of times.
    nchan : int
        Number of channels/frequencies.
    npol : int
        Number of polarizations
    grid_size : int
        The desired size of the DFT grid.
    grid_resolution : int
        The gridding resolution in degrees.

    Returns
    -------
    delta
        The sampling length of the DFT or resolution in image space.
    locc
        The lsl locations with shape matching expected DFT input shape and scaled
    sll
        The sampling length of the DFT or resolution in image space.

    """
    delta = (2 * grid_size * numpy.sin(numpy.pi * grid_resolution / 360)) ** -1
    chan_wavelengths = speed_of_light.value / frequencies
    sample_grid = chan_wavelengths * delta
    sll = sample_grid[0] / chan_wavelengths[0]
    lsl_locs = lsl_locs.T
    lsl_locs = lsl_locs.copy()
    lsl_locsf = numpy.zeros(shape=(3, npol, nchan, lsl_locs.shape[1]))
    for l in numpy.arange(3):
        for i in numpy.arange(nchan):
            lsl_locsf[l, :, i, :] = lsl_locs[l, :] / sample_grid[i]
            # I'm sure there's a more numpy way of doing this.
            for p in numpy.arange(npol):
                lsl_locsf[l, p, i, :] -= numpy.min(lsl_locsf[l, p, i, :])

    # Centre locations slightly
    for l in numpy.arange(3):
        for i in numpy.arange(nchan):
            for p in numpy.arange(npol):
                lsl_locsf[l, p, i, :] += (
                    grid_size - numpy.max(lsl_locsf[l, p, i, :])
                ) / 2

    # Tile them for ntime...
    locx = numpy.tile(lsl_locsf[0, ...], (ntime, 1, 1, 1))
    locy = numpy.tile(lsl_locsf[1, ...], (ntime, 1, 1, 1))
    locz = numpy.tile(lsl_locsf[2, ...], (ntime, 1, 1, 1))
    # .. and then stick them all into one large array
    locc = numpy.concatenate([[locx, ], [locy, ], [locz, ]]).transpose(0, 1, 3, 2, 4).copy()

    return delta, locc, sll


# EPIC
class TBNOfflineCaptureOp(object):
    def __init__(self, log, oring, filename, chan_bw=25000, profile=False, core=-1):
        self.log = log
        self.oring = oring
        self.filename = filename
        self.core = core
        self.profile = profile
        self.chan_bw = 25000

        self.bind_proclog = ProcLog(type(self).__name__ + "/bind")
        self.out_proclog = ProcLog(type(self).__name__ + "/out")
        self.size_proclog = ProcLog(type(self).__name__ + "/size")
        self.sequence_proclog = ProcLog(type(self).__name__ + "/sequence0")
        self.perf_proclog = ProcLog(type(self).__name__ + "/perf")
        self.out_proclog.update({"nring": 1, "ring0": self.oring.name})

        self.shutdown_event = threading.Event()

    def shutdown(self):
        self.shutdown_event.set()

    def main(self):
        if self.core != -1:
            bifrost.affinity.set_core(self.core)
        self.bind_proclog.update(
            {"ncore": 1, "core0": bifrost.affinity.get_core(), }
        )

        idf = TBNFile(self.filename)
        cfreq = idf.get_info("freq1")
        srate = idf.get_info("sample_rate")
        tInt, tStart, data = idf.read(0.1, time_in_samples=True)

        # Setup the ring metadata and gulp sizes
        ntime = data.shape[1]
        nstand, npol = data.shape[0] / 2, 2
        oshape = (ntime, nstand, npol)
        ogulp_size = ntime * nstand * npol * 8		# complex64
        self.oring.resize(ogulp_size, buffer_factor=10)

        self.size_proclog.update({"nseq_per_gulp": ntime})

        # Build the initial ring header
        ohdr = {}
        ohdr["time_tag"] = tStart
        ohdr["seq0"] = 0
        ohdr["chan0"] = int((cfreq - srate / 2) / self.chan_bw)
        ohdr["nchan"] = 1
        ohdr["cfreq"] = cfreq
        ohdr["bw"] = srate
        ohdr["nstand"] = nstand
        ohdr["npol"] = npol
        ohdr["nbit"] = 8
        ohdr["complex"] = True
        ohdr["axes"] = "time,stand,pol"
        ohdr_str = json.dumps(ohdr)

        # Fill the ring using the same data over and over again
        with self.oring.begin_writing() as oring:
            with oring.begin_sequence(time_tag=tStart, header=ohdr_str) as oseq:
                prev_time = time.time()
                if self.profile:
                    spani = 0
                while not self.shutdown_event.is_set():
                    # Get the current section to use
                    try:
                        _, _, next_data = idf.read(0.1, time_in_samples=True)
                    except Exception as e:
                        print("TBNFillerOp: Error - '%s'" % str(e))
                        idf.close()
                        self.shutdown()
                        break

                    curr_time = time.time()
                    acquire_time = curr_time - prev_time
                    prev_time = curr_time

                    with oseq.reserve(ogulp_size) as ospan:
                        curr_time = time.time()
                        reserve_time = curr_time - prev_time
                        prev_time = curr_time

                        # Setup and load
                        idata = data

                        odata = ospan.data_view(numpy.complex64).reshape(oshape)

                        # Transpose and reshape to time by stand by pol
                        idata = idata.transpose((1, 0))
                        idata = idata.reshape((ntime, nstand, npol))

                        # Save
                        odata[...] = idata

                    data = next_data

                    curr_time = time.time()
                    process_time = curr_time - prev_time
                    prev_time = curr_time
                    self.perf_proclog.update(
                        {
                            "acquire_time": acquire_time,
                            "reserve_time": reserve_time,
                            "process_time": process_time,
                        }
                    )
                    if self.profile:
                        spani += 1
                        if spani >= 10:
                            sys.exit()
                            break
        print("TBNFillerOp - Done")


class FDomainOp(object):
    def __init__(self, log, iring, oring, ntime_gulp=2500, nchan_out=1, profile=False, core=-1, gpu=-1):
        self.log = log
        self.iring = iring
        self.oring = oring
        self.ntime_gulp = ntime_gulp
        self.nchan_out = nchan_out
        self.core = core
        self.gpu = gpu
        self.profile = profile

        self.nchan_out = nchan_out

        self.bind_proclog = ProcLog(type(self).__name__ + "/bind")
        self.in_proclog = ProcLog(type(self).__name__ + "/in")
        self.out_proclog = ProcLog(type(self).__name__ + "/out")
        self.size_proclog = ProcLog(type(self).__name__ + "/size")
        self.sequence_proclog = ProcLog(type(self).__name__ + "/sequence0")
        self.perf_proclog = ProcLog(type(self).__name__ + "/perf")

        self.in_proclog.update({"nring": 1, "ring0": self.iring.name})
        self.out_proclog.update({"nring": 1, "ring0": self.oring.name})
        self.size_proclog.update({"nseq_per_gulp": self.ntime_gulp})
        self.shutdown_event = threading.Event()

    def shutdown(self):
        self.shutdown_event.set()

    def main(self):
        if self.core != -1:
            bifrost.affinity.set_core(self.core)
        if self.gpu != -1:
            BFSetGPU(self.gpu)
        self.bind_proclog.update(
            {
                "ncore": 1,
                "core0": bifrost.affinity.get_core(),
                "ngpu": 1,
                "gpu0": BFGetGPU(),
            }
        )

        with self.oring.begin_writing() as oring:
            for iseq in self.iring.read(guarantee=True):
                ihdr = json.loads(iseq.header.tostring())

                self.sequence_proclog.update(ihdr)
                print("FDomainOp: Config - %s" % ihdr)

                # Setup the ring metadata and gulp sizes
                nchan = self.nchan_out
                nstand = ihdr["nstand"]
                npol = ihdr["npol"]

                igulp_size = self.ntime_gulp * 1 * nstand * npol * 8  # complex64
                ishape = (self.ntime_gulp / nchan, nchan, nstand, npol)
                ogulp_size = self.ntime_gulp * 1 * nstand * npol * 1  # ci4
                oshape = (self.ntime_gulp / nchan, nchan, nstand, npol)
                # self.iring.resize(igulp_size)
                self.oring.resize(ogulp_size, buffer_factor=5)

                # Set the output header
                ohdr = ihdr.copy()
                ohdr["nchan"] = nchan
                ohdr["nbit"] = 4
                ohdr["axes"] = "time,chan,stand,pol"
                ohdr_str = json.dumps(ohdr)

                prev_time = time.time()
                with oring.begin_sequence(time_tag=iseq.time_tag, header=ohdr_str) as oseq:
                    print("FDomain Out Sequence!")
                    iseq_spans = iseq.read(igulp_size)
                    while not self.iring.writing_ended():
                        for ispan in iseq_spans:
                            if ispan.size < igulp_size:
                                continue  # Ignore final gulp
                            curr_time = time.time()
                            acquire_time = curr_time - prev_time
                            prev_time = curr_time

                            if self.profile:
                                spani = 0

                            with oseq.reserve(ogulp_size) as ospan:
                                curr_time = time.time()
                                reserve_time = curr_time - prev_time
                                prev_time = curr_time

                                # Setup and load
                                idata = ispan.data_view(numpy.complex64).reshape(ishape)

                                odata = ospan.data_view(numpy.int8).reshape(oshape)

                                # FFT, shift, and phase
                                fdata = fft(idata, axis=1)
                                fdata = numpy.fft.fftshift(fdata, axes=1)
                                fdata = bifrost.ndarray(fdata, space="system")

                                # Quantization
                                try:
                                    Quantize(fdata, qdata, scale=1. / numpy.sqrt(nchan))
                                except NameError:
                                    qdata = bifrost.ndarray(shape=fdata.shape, native=False, dtype="ci4")
                                    Quantize(fdata, qdata, scale=1. / numpy.sqrt(nchan))

                                # Save
                                odata[...] = qdata.copy(space="cuda_host").view(numpy.int8).reshape(oshape)

                                if self.profile:
                                    spani += 1
                                    if spani >= 10:
                                        sys.exit()
                                        break

                            curr_time = time.time()
                            process_time = curr_time - prev_time
                            prev_time = curr_time
                            self.perf_proclog.update(
                                {
                                    "acquire_time": acquire_time,
                                    "reserve_time": reserve_time,
                                    "process_time": process_time,
                                }
                            )
                    # Only do one pass through the loop
        print("FDomainOp - Done")


class TBFOfflineCaptureOp(object):
    def __init__(self, log, oring, filename, chan_bw=25000, profile=False, core=-1):
        self.log = log
        self.oring = oring
        self.filename = filename
        self.core = core
        self.profile = profile
        self.chan_bw = 25000

        self.bind_proclog = ProcLog(type(self).__name__ + "/bind")
        self.out_proclog = ProcLog(type(self).__name__ + "/out")
        self.size_proclog = ProcLog(type(self).__name__ + "/size")
        self.sequence_proclog = ProcLog(type(self).__name__ + "/sequence0")
        self.perf_proclog = ProcLog(type(self).__name__ + "/perf")
        self.out_proclog.update({"nring": 1, "ring0": self.oring.name})

        self.shutdown_event = threading.Event()

    def shutdown(self):
        self.shutdown_event.set()

    def main(self):
        if self.core != -1:
            bifrost.affinity.set_core(self.core)
        self.bind_proclog.update(
            {"ncore": 1, "core0": bifrost.affinity.get_core(), }
        )

        idf = TBFFile(self.filename)
        srate = idf.get_info("sample_rate")
        chans = numpy.round(idf.get_info("freq1") / srate).astype(numpy.int32)
        chan0 = int(chans[0])
        nchan = len(chans)
        tInt, tStart, data = idf.read(0.1, time_in_samples=True)
        
        # Setup the ring metadata and gulp sizes
        ntime = data.shape[2]
        nstand, npol = data.shape[0] / 2, 2
        oshape = (ntime, nchan, nstand, npol)
        ogulp_size = ntime * nchan * nstand * npol * 1  # ci4
        self.oring.resize(ogulp_size)

        self.size_proclog.update({"nseq_per_gulp": ntime})

        # Build the initial ring header
        ohdr = {}
        ohdr["time_tag"] = tStart
        ohdr["seq0"] = 0
        ohdr["chan0"] = chan0
        ohdr["nchan"] = nchan
        ohdr["cfreq"] = (chan0 + 0.5 * (nchan - 1)) * srate
        ohdr["bw"] = srate * nchan
        ohdr["nstand"] = nstand
        ohdr["npol"] = npol
        ohdr["nbit"] = 4
        ohdr["complex"] = True
        ohdr["axes"] = "time,chan,stand,pol"
        ohdr_str = json.dumps(ohdr)

        # Fill the ring using the same data over and over again
        with self.oring.begin_writing() as oring:
            with oring.begin_sequence(time_tag=tStart, header=ohdr_str) as oseq:
                prev_time = time.time()
                if self.profile:
                    spani = 0
                while not self.shutdown_event.is_set():
                    # Get the current section to use
                    try:
                        _, _, next_data = idf.read(0.1, time_in_samples=True)
                    except Exception as e:
                        print("TBFFillerOp: Error - '%s'" % str(e))
                        idf.close()
                        self.shutdown()
                        break

                    curr_time = time.time()
                    acquire_time = curr_time - prev_time
                    prev_time = curr_time

                    with oseq.reserve(ogulp_size) as ospan:
                        curr_time = time.time()
                        reserve_time = curr_time - prev_time
                        prev_time = curr_time

                        # Setup and load
                        idata = data

                        odata = ospan.data_view(numpy.int8).reshape(oshape)

                        # Transpose and reshape to time by channel by stand by pol
                        idata = idata.transpose((2, 1, 0))
                        idata = idata.reshape((ntime, nchan, nstand, npol))
                        idata = idata.copy()

                        # Quantization
                        try:
                            Quantize(idata, qdata, scale=1. / numpy.sqrt(nchan))
                        except NameError:
                            qdata = bifrost.ndarray(shape=idata.shape, native=False, dtype="ci4")
                            Quantize(idata, qdata, scale=1.0)

                        # Save
                        odata[...] = qdata.copy(space="cuda_host").view(numpy.int8).reshape(oshape)

                    data = next_data

                    curr_time = time.time()
                    process_time = curr_time - prev_time
                    prev_time = curr_time
                    self.perf_proclog.update(
                        {
                            "acquire_time": acquire_time,
                            "reserve_time": reserve_time,
                            "process_time": process_time,
                        }
                    )
                    if self.profile:
                        spani += 1
                        if spani >= 10:
                            sys.exit()
                            break
        print("TBFFillerOp - Done")


# For when we don't need to care about doing the F-Engine ourself.
# TODO: Implement this come implementation time...
FS = 196.0e6
CHAN_BW = 25.0e3
ADP_EPOCH = datetime.datetime(1970, 1, 1)


class FEngineCaptureOp(object):
    """Receives Fourier Spectra from LWA FPGA."""

    def __init__(self, log, *args, **kwargs):
        self.log = log
        self.args = args
        self.kwargs = kwargs
        self.utc_start = self.kwargs["utc_start"]
        del self.kwargs["utc_start"]
        self.shutdown_event = threading.Event()

    def shutdown(self):
        self.shutdown_event.set()

    def seq_callback(self, seq0, chan0, nchan, nsrc, time_tag_ptr, hdr_ptr, hdr_size_ptr):
        timestamp0 = int((self.utc_start - ADP_EPOCH).total_seconds())
        time_tag0 = timestamp0 * int(FS)
        time_tag = time_tag0 + seq0 * (int(FS) // int(CHAN_BW))
        print("++++++++++++++++ seq0     =", seq0)
        print("                 time_tag =", time_tag)
        time_tag_ptr[0] = time_tag
        hdr = {
            "time_tag": time_tag,
            "seq0": seq0,
            "chan0": chan0,
            "nchan": nchan,
            "cfreq": (chan0 + 0.5 * (nchan - 1)) * CHAN_BW,
            "bw": nchan * CHAN_BW,
            "nstand": nsrc * 16,
            # 'stand0':   src0*16, # TODO: Pass src0 to the callback too(?)
            "npol": 2,
            "complex": True,
            "nbit": 4,
            "axes": "time,chan,stand,pol",
        }
        print("******** CFREQ:", hdr["cfreq"])
        hdr_str = json.dumps(hdr)
        # TODO: Can't pad with NULL because returned as C-string
        # hdr_str = json.dumps(hdr).ljust(4096, '\0')
        # hdr_str = json.dumps(hdr).ljust(4096, ' ')
        self.header_buf = ctypes.create_string_buffer(hdr_str)
        hdr_ptr[0] = ctypes.cast(self.header_buf, ctypes.c_void_p)
        hdr_size_ptr[0] = len(hdr_str)
        return 0

    def main(self):
        seq_callback = bf.BFudpcapture_sequence_callback(self.seq_callback)
        with BF_UDPCapture(
            *self.args, sequence_callback=seq_callback, **self.kwargs
        ) as capture:
            while not self.shutdown_event.is_set():
                status = capture.recv()
        del capture


class DecimationOp(object):
    def __init__(self, log, iring, oring, ntime_gulp=2500, nchan_out=1, npol_out=2, guarantee=True, core=-1):
        self.log = log
        self.iring = iring
        self.oring = oring
        self.ntime_gulp = ntime_gulp
        self.nchan_out = nchan_out
        self.npol_out = npol_out
        self.guarantee = guarantee
        self.core = core

        self.bind_proclog = ProcLog(type(self).__name__ + "/bind")
        self.in_proclog = ProcLog(type(self).__name__ + "/in")
        self.out_proclog = ProcLog(type(self).__name__ + "/out")
        self.size_proclog = ProcLog(type(self).__name__ + "/size")
        self.sequence_proclog = ProcLog(type(self).__name__ + "/sequence0")
        self.perf_proclog = ProcLog(type(self).__name__ + "/perf")

        self.in_proclog.update({"nring": 1, "ring0": self.iring.name})
        self.out_proclog.update({"nring": 1, "ring0": self.oring.name})
        self.size_proclog.update({"nseq_per_gulp": self.ntime_gulp})

    def main(self):
        if self.core != -1:
            bifrost.affinity.set_core(self.core)
        self.bind_proclog.update(
            {"ncore": 1, "core0": bifrost.affinity.get_core(), }
        )

        with self.oring.begin_writing() as oring:
            for iseq in self.iring.read(guarantee=self.guarantee):
                ihdr = json.loads(iseq.header.tostring())

                self.sequence_proclog.update(ihdr)

                self.log.info("Decimation: Start of new sequence: %s", str(ihdr))

                nchan = ihdr["nchan"]
                nstand = ihdr["nstand"]
                npol = ihdr["npol"]
                chan0 = ihdr["chan0"]

                igulp_size = self.ntime_gulp * nchan * nstand * npol * 1  # ci4
                ishape = (self.ntime_gulp, nchan, nstand, npol)
                ogulp_size = self.ntime_gulp * self.nchan_out * nstand * self.npol_out * 1  # ci4
                oshape = (self.ntime_gulp, self.nchan_out, nstand, self.npol_out)
                self.iring.resize(igulp_size)
                self.oring.resize(ogulp_size)  # , obuf_size)

                ohdr = ihdr.copy()
                ohdr["nchan"] = self.nchan_out
                ohdr["npol"] = self.npol_out
                ohdr["cfreq"] = (chan0 + 0.5 * (self.nchan_out - 1)) * CHAN_BW
                ohdr["bw"] = self.nchan_out * CHAN_BW
                ohdr_str = json.dumps(ohdr)

                prev_time = time.time()
                with oring.begin_sequence(time_tag=iseq.time_tag, header=ohdr_str) as oseq:
                    for ispan in iseq.read(igulp_size):
                        if ispan.size < igulp_size:
                            continue  # Ignore final gulp
                        curr_time = time.time()
                        acquire_time = curr_time - prev_time
                        prev_time = curr_time

                        with oseq.reserve(ogulp_size) as ospan:
                            curr_time = time.time()
                            reserve_time = curr_time - prev_time
                            prev_time = curr_time

                            idata = ispan.data_view(numpy.uint8).reshape(ishape)
                            odata = ospan.data_view(numpy.uint8).reshape(oshape)

                            sdata = idata[:, :self.nchan_out, :, :]
                            if self.npol_out != npol:
                                sdata = sdata[:, :, :, :self.npol_out]
                            odata[...] = sdata

                            curr_time = time.time()
                            process_time = curr_time - prev_time
                            prev_time = curr_time
                            self.perf_proclog.update(
                                {
                                    "acquire_time": acquire_time,
                                    "reserve_time": reserve_time,
                                    "process_time": process_time,
                                }
                            )


class TransposeOp(object):
    def __init__(self, log, iring, oring, ntime_gulp=2500, guarantee=True, core=-1):
        self.log = log
        self.iring = iring
        self.oring = oring
        self.ntime_gulp = ntime_gulp
        self.guarantee = guarantee
        self.core = core

        self.bind_proclog = ProcLog(type(self).__name__ + "/bind")
        self.in_proclog = ProcLog(type(self).__name__ + "/in")
        self.out_proclog = ProcLog(type(self).__name__ + "/out")
        self.size_proclog = ProcLog(type(self).__name__ + "/size")
        self.sequence_proclog = ProcLog(type(self).__name__ + "/sequence0")
        self.perf_proclog = ProcLog(type(self).__name__ + "/perf")

        self.in_proclog.update({"nring": 1, "ring0": self.iring.name})
        self.out_proclog.update({"nring": 1, "ring0": self.oring.name})
        self.size_proclog.update({"nseq_per_gulp": self.ntime_gulp})

    def main(self):
        if self.core != -1:
            bifrost.affinity.set_core(self.core)
        self.bind_proclog.update(
            {"ncore": 1, "core": bifrost.affinity.get_core(), }
        )

        with self.oring.begin_writing() as oring:
            for iseq in self.iring.read(guarantee=self.guarantee):
                ihdr = json.loads(iseq.header.tostring())

                self.sequence_proclog.update(ihdr)

                self.log.info("Transpose: Start of new sequence: %s", str(ihdr))

                nchan = ihdr["nchan"]
                nstand = ihdr["nstand"]
                npol = ihdr["npol"]
                chan0 = ihdr["chan0"]

                igulp_size = self.ntime_gulp * nchan * nstand * npol * 1  # ci4
                ishape = (self.ntime_gulp, nchan, nstand, npol)
                ogulp_size = self.ntime_gulp * nchan * npol * nstand * 1  # ci4
                oshape = (self.ntime_gulp, nchan, npol, nstand)
                self.iring.resize(igulp_size)
                self.oring.resize(ogulp_size)  # , obuf_size)

                ohdr = ihdr.copy()
                ohdr["axes"] = "time,chan,pol,stand"
                ohdr_str = json.dumps(ohdr)

                prev_time = time.time()
                with oring.begin_sequence(time_tag=iseq.time_tag, header=ohdr_str) as oseq:
                    for ispan in iseq.read(igulp_size):
                        if ispan.size < igulp_size:
                            continue  # Ignore final gulp
                        curr_time = time.time()
                        acquire_time = curr_time - prev_time
                        prev_time = curr_time

                        with oseq.reserve(ogulp_size) as ospan:
                            curr_time = time.time()
                            reserve_time = curr_time - prev_time
                            prev_time = curr_time

                            idata = ispan.data_view(numpy.uint8).reshape(ishape)
                            odata = ospan.data_view(numpy.uint8).reshape(oshape)

                            idata = idata.transpose(0, 1, 3, 2)
                            odata[...] = idata.copy()

                            curr_time = time.time()
                            process_time = curr_time - prev_time
                            prev_time = curr_time
                            self.perf_proclog.update(
                                {
                                    "acquire_time": acquire_time,
                                    "reserve_time": reserve_time,
                                    "process_time": process_time,
                                }
                            )

class CalibrationOp(object):
    def __init__(self, log, iring, oring, *args, **kwargs):
        pass


class MOFFCorrelatorOp(object):
    def __init__(
        self,
        log,
        iring,
        oring,
        station,
        grid_size,
        grid_resolution,
        ntime_gulp=2500,
        accumulation_time=10000,
        core=-1,
        gpu=-1,
        remove_autocorrs=False,
        benchmark=False,
        profile=False,
        *args,
        **kwargs
    ):
        self.log = log
        self.iring = iring
        self.oring = oring
        self.ntime_gulp = ntime_gulp
        self.accumulation_time = accumulation_time

        self.station = station
        locations = numpy.empty(shape=(0, 3))
        for ant in self.station.antennas:
            locations = numpy.vstack((locations, [ant.stand[0], ant.stand[1], ant.stand[2]]))
        locations = numpy.delete(locations, list(range(0, locations.shape[0], 2)), axis=0)
        if self.station == lwasv:
            locations[[i for i,a in enumerate(self.station.antennas[::2]) if a.stand.id == 256], :] = 0.0
        elif self.station == lwa1:
             locations[[i for i,a in enumerate(self.station.antennas[::2]) if a.stand.id in (35, 257, 258, 259, 260)], :] = 0.0
        self.locations = locations

        self.grid_size = grid_size
        self.grid_resolution = grid_resolution

        self.core = core
        self.gpu = gpu
        self.remove_autocorrs = remove_autocorrs
        self.benchmark = benchmark
        self.newflag = True
        self.profile = profile

        self.bind_proclog = ProcLog(type(self).__name__ + "/bind")
        self.in_proclog = ProcLog(type(self).__name__ + "/in")
        self.out_proclog = ProcLog(type(self).__name__ + "/out")
        self.size_proclog = ProcLog(type(self).__name__ + "/size")
        self.sequence_proclog = ProcLog(type(self).__name__ + "/sequence0")
        self.perf_proclog = ProcLog(type(self).__name__ + "/perf")

        self.in_proclog.update({"nring": 1, "ring0": self.iring.name})
        self.out_proclog.update({"nring": 1, "ring0": self.oring.name})
        self.size_proclog.update({"nseq_per_gulp": self.ntime_gulp})

        self.ant_extent = 1

        self.shutdown_event = threading.Event()

    def shutdown(self):
        self.shutdown_event.set()

    def main(self):
        if self.core != -1:
            bifrost.affinity.set_core(self.core)
        if self.gpu != -1:
            BFSetGPU(self.gpu)
        self.bind_proclog.update(
            {
                "ncore": 1,
                "core0": bifrost.affinity.get_core(),
                "ngpu": 1,
                "gpu0": BFGetGPU(),
            }
        )

        runtime_history = deque([], 50)
        accum = 0
        with self.oring.begin_writing() as oring:
            for iseq in self.iring.read(guarantee=True):
                ihdr = json.loads(iseq.header.tostring())
                self.sequence_proclog.update(ihdr)
                self.log.info("MOFFCorrelatorOp: Config - %s" % ihdr)
                chan0 = ihdr["chan0"]
                nchan = ihdr["nchan"]
                nstand = ihdr["nstand"]
                npol = ihdr["npol"]
                self.newflag = True
                accum = 0

                igulp_size = self.ntime_gulp * nchan * nstand * npol * 1  # ci4
                itshape = (self.ntime_gulp, nchan, npol, nstand)

                freq = (chan0 + numpy.arange(nchan)) * CHAN_BW
                sampling_length, locs, sll = GenerateLocations(
                    self.locations,
                    freq,
                    self.ntime_gulp,
                    nchan,
                    npol,
                    grid_size=self.grid_size,
                    grid_resolution=self.grid_resolution
                )
                try:
                    copy_array(self.locs, bifrost.ndarray(locs.astype(numpy.int32)))
                except AttributeError:
                    self.locs = bifrost.ndarray(locs.astype(numpy.int32), space="cuda")

                ohdr = ihdr.copy()
                ohdr["nbit"] = 64

                ohdr["npol"] = npol ** 2  # Because of cross multiplying shenanigans
                ohdr["grid_size_x"] = self.grid_size
                ohdr["grid_size_y"] = self.grid_size
                ohdr["axes"] = "time,chan,pol,gridy,gridx"
                ohdr["sampling_length_x"] = sampling_length
                ohdr["sampling_length_y"] = sampling_length
                ohdr["accumulation_time"] = self.accumulation_time
                ohdr["FS"] = FS
                ohdr["latitude"] = self.station.lat * 180. / numpy.pi
                ohdr["longitude"] = self.station..lon * 180. / numpy.pi
                ohdr["telescope"] = self.station.name.upper()
                ohdr["data_units"] = "UNCALIB"
                if ohdr["npol"] == 1:
                    ohdr["pols"] = ["xx"]
                elif ohdr["npol"] == 2:
                    ohdr["pols"] = ["xx", "yy"]
                elif ohdr["npol"] == 4:
                    ohdr["pols"] = ["xx", "xy", "yx", "yy"]
                else:
                    raise ValueError("Cannot write fits file without knowing polarization list")
                ohdr_str = json.dumps(ohdr)

                # Setup the kernels to include phasing terms for zenith
                # Phases are Ntime x Nchan x Npol x Nstand x extent x extent
                freq.shape += (1, 1)
                phases = numpy.zeros(
                    (self.ntime_gulp, nchan, npol, nstand, self.ant_extent, self.ant_extent),
                    dtype=numpy.complex64
                )
                for i in range(nstand):
                    # X
<<<<<<< HEAD
                    a = self.station.antennas[2 * i + 0]
=======
                    a = self.antennas[2 * i + 0]
>>>>>>> f22d9336
                    delay = a.cable.delay(freq) - a.stand.z / speed_of_light.value
                    phases[:, :, 0, i, :, :] = numpy.exp(2j * numpy.pi * freq * delay)
                    phases[:, :, 0, i, :, :] /= numpy.sqrt(a.cable.gain(freq))
                    if npol == 2:
                        # Y
<<<<<<< HEAD
                        a = self.station.antennas[2 * i + 1]
=======
                        a = self.antennas[2 * i + 1]
>>>>>>> f22d9336
                        delay = a.cable.delay(freq) - a.stand.z / speed_of_light.value
                        phases[:, :, 1, i, :, :] = numpy.exp(2j * numpy.pi * freq * delay)
                        phases[:, :, 1, i, :, :] /= numpy.sqrt(a.cable.gain(freq))
                    # Explicit bad and suspect antenna masking - this will
                    # mask an entire stand if either pol is bad
                    if self.station.antennas[2 * i + 0].combined_status < 33 \
                       or self.station.antennas[2 * i + 1].combined_status < 33:
                        phases[:, :, :, i, :, :] = 0.0
                    # Explicit outrigger masking - we probably want to do
                    # away with this at some point
                    if (self.station == lwasv and a.stand.id == 256) \
                       or (self.station == lwa1 and a.stand.id in (35, 257, 258, 259, 260)):
                        phases[:, :, :, i, :, :] = 0.0
                phases = phases.conj()
                phases = bifrost.ndarray(phases)
                try:
                    copy_array(gphases, phases)
                except NameError:
                    gphases = phases.copy(space="cuda")

                oshape = (1, nchan, npol ** 2, self.grid_size, self.grid_size)
                ogulp_size = nchan * npol ** 2 * self.grid_size * self.grid_size * 8
                self.iring.resize(igulp_size)
                self.oring.resize(ogulp_size, buffer_factor=5)
                prev_time = time.time()
                with oring.begin_sequence(time_tag=iseq.time_tag, header=ohdr_str) as oseq:
                    iseq_spans = iseq.read(igulp_size)
                    while not self.iring.writing_ended():
                        reset_sequence = False

                        if self.profile:
                            spani = 0

                        for ispan in iseq_spans:
                            if ispan.size < igulp_size:
                                continue  # Ignore final gulp
                            curr_time = time.time()
                            acquire_time = curr_time - prev_time
                            prev_time = curr_time

                            if self.benchmark is True:
                                print(" ------------------ ")

                            # Correlator
                            # Setup and load
                            idata = ispan.data_view(numpy.uint8).reshape(itshape)
                            # Fix the type
                            tdata = bifrost.ndarray(shape=itshape, dtype="ci4", native=False, buffer=idata.ctypes.data)

                            if self.benchmark is True:
                                time1 = time.time()
                            # tdata = tdata.transpose((0,1,3,2))

                            tdata = tdata.copy(space="cuda")
                            if self.benchmark is True:
                                time1a = time.time()
                                print("  Input copy time: %f" % (time1a - time1))

                            # Unpack
                            try:
                                udata = udata.reshape(*tdata.shape)
                                Unpack(tdata, udata)
                            except NameError:
                                udata = bifrost.ndarray(shape=tdata.shape, dtype=numpy.complex64, space="cuda")
                                Unpack(tdata, udata)
                            if self.benchmark is True:
                                time1b = time.time()

                            # Phase
                            # bifrost.map('a(i,j,k,l) *= b(j,k,l)',
                            #            {'a':udata, 'b':gphases}, axis_names=('i','j','k','l'), shape=udata.shape)
                            if self.benchmark is True:
                                time1c = time.time()
                                print("  Unpack and phase-up time: %f" % (time1c - time1a))

                            # Make sure we have a place to put the gridded data
                            # Gridded Antennas
                            try:
                                gdata = gdata.reshape(
                                    self.ntime_gulp, nchan, npol, self.grid_size, self.grid_size
                                )
                                memset_array(gdata, 0)
                            except NameError:
                                gdata = bifrost.zeros(
                                    shape=(self.ntime_gulp, nchan, npol, self.grid_size, self.grid_size),
                                    dtype=numpy.complex64,
                                    space="cuda"
                                )

                            # Grid the Antennas
                            if self.benchmark is True:
                                timeg1 = time.time()

                            try:
                                bf_romein.execute(udata, gdata)
                            except NameError:
                                bf_romein = Romein()
                                bf_romein.init(self.locs, gphases, self.grid_size, polmajor=True)
                                bf_romein.execute(udata, gdata)
                            gdata = gdata.reshape(self.ntime_gulp * nchan * npol, self.grid_size, self.grid_size)
                            # gdata = self.LinAlgObj.matmul(1.0, udata, bfantgridmap, 0.0, gdata)
                            if self.benchmark is True:
                                timeg2 = time.time()
                                print("  Romein time: %f" % (timeg2 - timeg1))

                            # Inverse transform

                            if self.benchmark is True:
                                timefft1 = time.time()
                            try:

                                bf_fft.execute(gdata, gdata, inverse=True)
                            except NameError:

                                bf_fft = Fft()
                                bf_fft.init(gdata, gdata, axes=(1, 2))
                                bf_fft.execute(gdata, gdata, inverse=True)
                            gdata = gdata.reshape(1, self.ntime_gulp, nchan, npol, self.grid_size, self.grid_size)
                            if self.benchmark is True:
                                timefft2 = time.time()
                                print("  FFT time: %f" % (timefft2 - timefft1))

                            # print("Accum: %d"%accum,end='\n')
                            if self.newflag is True:
                                try:
                                    crosspol = crosspol.reshape(self.ntime_gulp, nchan, npol ** 2, self.grid_size, self.grid_size)
                                    accumulated_image = accumulated_image.reshape(1, nchan, npol ** 2, self.grid_size, self.grid_size)
                                    memset_array(crosspol, 0)
                                    memset_array(accumulated_image, 0)

                                except NameError:
                                    crosspol = bifrost.zeros(
                                        shape=(self.ntime_gulp, nchan, npol ** 2, self.grid_size, self.grid_size),
                                        dtype=numpy.complex64,
                                        space="cuda"
                                    )
                                    accumulated_image = bifrost.zeros(
                                        shape=(1, nchan, npol ** 2, self.grid_size, self.grid_size),
                                        dtype=numpy.complex64,
                                        space="cuda"
                                    )
                                self.newflag = False

                            if self.remove_autocorrs is True:

                                # Setup everything for the autocorrelation calculation.
                                try:
                                    # If one isn't allocated, then none of them are.
                                    autocorrs = autocorrs.reshape(self.ntime_gulp, nchan, npol ** 2, nstand)
                                    autocorr_g = autocorr_g.reshape(nchan * npol ** 2, self.grid_size, self.grid_size)
                                except NameError:
                                    autocorrs = bifrost.ndarray(shape=(self.ntime_gulp, nchan, npol ** 2, nstand), dtype=numpy.complex64, space="cuda")
                                    autocorrs_av = bifrost.zeros(shape=(1, nchan, npol ** 2, nstand), dtype=numpy.complex64, space="cuda")
                                    autocorr_g = bifrost.zeros(shape=(1, nchan, npol ** 2, self.grid_size, self.grid_size), dtype=numpy.complex64, space="cuda")
                                    autocorr_lo = bifrost.ndarray(numpy.ones(shape=(3, 1, nchan, npol ** 2, nstand), dtype=numpy.int32) * self.grid_size / 2, space="cuda")
                                    autocorr_il = bifrost.ndarray(numpy.ones(shape=(1, nchan, npol**2, nstand, self.ant_extent, self.ant_extent), dtype=numpy.complex64), space="cuda")

                                # Cross multiply to calculate autocorrs
                                bifrost.map(
                                    "a(i,j,k,l) += (b(i,j,k/2,l) * b(i,j,k%2,l).conj())",
                                    {"a": autocorrs, "b": udata, "t": self.ntime_gulp},
                                    axis_names=("i", "j", "k", "l"),
                                    shape=(self.ntime_gulp, nchan, npol ** 2, nstand),
                                )

                            bifrost.map(
                                "a(i,j,p,k,l) += b(0,i,j,p/2,k,l)*b(0,i,j,p%2,k,l).conj()",
                                {"a": crosspol, "b": gdata},
                                axis_names=("i", "j", "p", "k", "l"),
                                shape=(self.ntime_gulp, nchan, npol**2, self.grid_size, self.grid_size),
                            )
                            # crosspol = crosspol.reshape(self.ntime_gulp*nchan, npol**2, self.grid_size*self.grid_size)
                            # gdata = gdata.reshape(self.ntime_gulp*nchan, npol, self.grid_size*self.grid_size)
                            # bifrost.map("""a(i,0,j) += b(i,0,j).mag2();
                            #                a(i,1,j) = cfcmaf(b(i,1,j), b(i,0,j), a(i,1,j));
                            #                a(i,2,j) = a(i,1,j).conj();
                            #                a(i,3,j) += b(i,1,j).mag2();""",
                            #             {'a':crosspol, 'b':gdata},
                            #             axis_names=('i','j'),
                            #             shape=(self.ntime_gulp*nchan, npol**2, self.grid_size*self.grid_size))
                            crosspol = crosspol.reshape(self.ntime_gulp, nchan, npol ** 2, self.grid_size, self.grid_size)
                            gdata = gdata.reshape(1, self.ntime_gulp, nchan, npol, self.grid_size, self.grid_size)

                            # Increment
                            accum += 1e3 * self.ntime_gulp / CHAN_BW

                            if accum >= self.accumulation_time:

                                bifrost.reduce(crosspol, accumulated_image, op="sum")
                                if self.remove_autocorrs is True:
                                    # Reduce along time axis.
                                    bifrost.reduce(autocorrs, autocorrs_av, op="sum")
                                    # Grid the autocorrelations.
                                    autocorr_g = autocorr_g.reshape(1, nchan, npol ** 2, self.grid_size, self.grid_size)
                                    try:
                                        bf_romein_autocorr.execute(autocorrs_av, autocorr_g)
                                    except NameError:
                                        bf_romein_autocorr = Romein()
                                        bf_romein_autocorr.init(autocorr_lo, autocorr_il, self.grid_size, polmajor=True)
                                        bf_romein_autocorr.execute(autocorrs_av, autocorr_g)
                                    autocorr_g = autocorr_g.reshape(1 * nchan * npol ** 2, self.grid_size, self.grid_size)
                                    # autocorr_g = romein_float(autocorrs_av,autocorr_g,autocorr_il,autocorr_lx,autocorr_ly,autocorr_lz,self.ant_extent,self.grid_size,nstand,nchan*npol**2)
                                    # Inverse FFT
                                    try:
                                        ac_fft.execute(autocorr_g, autocorr_g, inverse=True)
                                    except NameError:
                                        ac_fft = Fft()
                                        ac_fft.init(autocorr_g, autocorr_g, axes=(1, 2), apply_fftshift=True)
                                        ac_fft.execute(autocorr_g, autocorr_g, inverse=True)

                                    accumulated_image = accumulated_image.reshape(nchan, npol ** 2, self.grid_size, self.grid_size)
                                    autocorr_g = autocorr_g.reshape(nchan, npol ** 2, self.grid_size, self.grid_size)
                                    bifrost.map("a(i,j,k,l) -= b(i,j,k,l)",
                                                {"a": accumulated_image, "b": autocorr_g},
                                                axis_names=("i", "j", "k", "l"),
                                                shape=(nchan, npol ** 2, self.grid_size, self.grid_size))

                                curr_time = time.time()
                                process_time = curr_time - prev_time
                                prev_time = curr_time

                                with oseq.reserve(ogulp_size) as ospan:
                                    odata = ospan.data_view(numpy.complex64).reshape(oshape)
                                    accumulated_image = accumulated_image.reshape(oshape)
                                    odata[...] = accumulated_image
                                    bifrost.device.stream_synchronize()

                                curr_time = time.time()
                                reserve_time = curr_time - prev_time
                                prev_time = curr_time

                                self.newflag = True
                                accum = 0

                                if self.remove_autocorrs is True:
                                    autocorr_g = autocorr_g.reshape(oshape)
                                    memset_array(autocorr_g, 0)
                                    memset_array(autocorrs, 0)
                                    memset_array(autocorrs_av, 0)

                            else:
                                process_time = 0.0
                                reserve_time = 0.0

                            curr_time = time.time()
                            process_time += curr_time - prev_time
                            prev_time = curr_time

                            # TODO: Autocorrs using Romein??
                            # Output for gridded electric fields.
                            if self.benchmark is True:
                                time1h = time.time()
                            # gdata = gdata.reshape(self.ntime_gulp,nchan,2,self.grid_size,self.grid_size)
                            # image/autos, time, chan, pol, gridx, grid.
                            # accumulated_image = accumulated_image.reshape(oshape)

                            if self.benchmark is True:
                                time2 = time.time()
                                print("-> GPU Time Taken: %f" % (time2 - time1))

                                runtime_history.append(time2 - time1)
                                print("-> Average GPU Time Taken: %f (%i samples)" % (1.0 * sum(runtime_history) / len(runtime_history), len(runtime_history)))
                            if self.profile:
                                spani += 1
                                if spani >= 10:
                                    sys.exit()
                                    break

                            self.perf_proclog.update(
                                {
                                    "acquire_time": acquire_time,
                                    "reserve_time": reserve_time,
                                    "process_time": process_time,
                                }
                            )

                        # Reset to move on to the next input sequence?
                        if not reset_sequence:
                            break


# An alternative correlation step which uses a direct fourier transform.
# This makes use of the DFT as a linear operator, and the high locality
# of a matrix multiplication to form sky images with perfect wide field correction.
class MOFF_DFT_CorrelatorOp(object):
    def __init__(
        self,
        log,
        iring,
        oring,
        station,
        skymodes=64,
        ntime_gulp=2500,
        accumulation_time=10000,
        core=-1,
        gpu=-1,
        benchmark=False,
        profile=False,
        *args,
        **kwargs
    ):
        self.log = log
        self.iring = iring
        self.oring = oring
        self.ntime_gulp = ntime_gulp
        self.accumulation_time = accumulation_time

        # Setup Antennas
        self.station = station
        locations = numpy.empty(shape=(0, 3))
        for ant in self.station.antennas:
            locations = numpy.vstack((locations, [ant.stand[0], ant.stand[1], ant.stand[2]]))
        locations = numpy.delete(locations, list(range(0, locations.shape[0], 2)), axis=0)
        #if self.station == lwasv:
        #    locations[[i for i,a in enumerate(self.station.antennas[::2]) if a.stand.id == 256], :] = 0.0
        #elif self.station == lwa1:
        #     locations[[i for i,a in enumerate(self.station.antennas[::2]) if a.stand.id in (35, 257, 258, 259, 260)], :] = 0.0
        self.locations = locations

        # LinAlg

        self.LinAlgObj = LinAlg()

        # Setup Direct Fourier Transform Matrix
        self.dftm = None
        self.skymodes1d = skymodes
        self.skymodes = skymodes ** 2
        self.core = core
        self.gpu = gpu
        self.benchmark = benchmark
        self.newflag = True
        self.profile = profile

        self.bind_proclog = ProcLog(type(self).__name__ + "/bind")
        self.in_proclog = ProcLog(type(self).__name__ + "/in")
        self.out_proclog = ProcLog(type(self).__name__ + "/out")
        self.size_proclog = ProcLog(type(self).__name__ + "/size")
        self.sequence_proclog = ProcLog(type(self).__name__ + "/sequence0")
        self.perf_proclog = ProcLog(type(self).__name__ + "/perf")

        self.in_proclog.update({"nring": 1, "ring0": self.iring.name})
        self.out_proclog.update({"nring": 1, "ring0": self.oring.name})
        self.size_proclog.update({"nseq_per_gulp": self.ntime_gulp})

        self.ant_extent = 1

        self.shutdown_event = threading.Event()

    def shutdown(self):
        self.shutdown_event.set()

    def main(self):
        if self.core != -1:
            bifrost.affinity.set_core(self.core)
        if self.gpu != -1:
            BFSetGPU(self.gpu)
        self.bind_proclog.update(
            {
                "ncore": 1,
                "core0": bifrost.affinity.get_core(),
                "ngpu": 1,
                "gpu0": BFGetGPU(),
            }
        )

        runtime_history = deque([], 50)
        accum = 0
        with self.oring.begin_writing() as oring:
            for iseq in self.iring.read(guarantee=True):
                ihdr = json.loads(iseq.header.tostring())
                self.sequence_proclog.update(ihdr)
                self.log.info("MOFFCorrelatorOp: Config - %s" % ihdr)
                chan0 = ihdr["chan0"]
                nchan = ihdr["nchan"]
                nstand = ihdr["nstand"]
                npol = ihdr["npol"]
                self.newflag = True
                accum = 0

                igulp_size = self.ntime_gulp * nchan * nstand * npol * 1  # ci4
                itshape = (self.ntime_gulp, nchan, npol, nstand)

                # Sample locations at right u/v/w values
                freq = (chan0 + numpy.arange(nchan)) * CHAN_BW
                locs = Generate_DFT_Locations(self.locations, freq,
                                              self.ntime_gulp, nchan, npol)

                try:
                    copy_array(self.locs, bifrost.ndarray(locs.astype(numpy.int32)))
                except AttributeError:
                    self.locs = bifrost.ndarray(locs.astype(numpy.int32), space="cuda")

                ohdr = ihdr.copy()
                ohdr["nbit"] = 64

                ms_per_gulp = 1e3 * self.ntime_gulp / CHAN_BW
                new_accumulation_time = numpy.ceil(self.accumulation_time / ms_per_gulp) * ms_per_gulp
                if new_accumulation_time != self.accumulation_time:
                    self.log.warning("Adjusting accumulation time from %.3f ms to %.3f ms",
                                     self.accumulation_time, new_accumulation_time)
                    self.accumulation_time = new_accumulation_time
                ohdr["npol"] = npol ** 2  # Because of cross multiplying shenanigans
                ohdr["skymodes"] = self.skymodes
                ohdr["grid_size_x"] = self.skymodes1d
                ohdr["grid_size_y"] = self.skymodes1d
                ohdr["axes"] = "time,chan,pol,gridy,gridx"
                ohdr["accumulation_time"] = self.accumulation_time
                ohdr["FS"] = FS
                ohdr["latitude"] = self.station.lat * 180. / numpy.pi
                ohdr["longitude"] = self.station.lon * 180. / numpy.pi
                ohdr["telescope"] = self.station.name.upper()
                ohdr["data_units"] = "UNCALIB"
                if ohdr["npol"] == 1:
                    ohdr["pols"] = ["xx"]
                elif ohdr["npol"] == 2:
                    ohdr["pols"] = ["xx", "yy"]
                elif ohdr["npol"] == 4:
                    ohdr["pols"] = ["xx", "xy", "yx", "yy"]
                else:
                    raise ValueError("Cannot write fits file without knowing polarization list")
                ohdr_str = json.dumps(ohdr)

                # Setup the kernels to include phasing terms for zenith
                # Phases are Nchan x Npol x Nstand
                # freq.shape += (1,)

                phases = numpy.zeros((nchan, npol, nstand), dtype=numpy.complex64)
                for i in range(nstand):
                    # X
<<<<<<< HEAD
                    a = self.station.antennas[2 * i + 0]
=======
                    a = self.antennas[2 * i + 0]
>>>>>>> f22d9336
                    delay = a.cable.delay(freq) - a.stand.z / speed_of_light.value
                    phases[:, 0, i] = numpy.exp(2j * numpy.pi * freq * delay)
                    phases[:, 0, i] /= numpy.sqrt(a.cable.gain(freq))
                    if npol == 2:
                        # Y
<<<<<<< HEAD
                        a = self.station.antennas[2 * i + 1]
=======
                        a = self.antennas[2 * i + 1]
>>>>>>> f22d9336
                        delay = a.cable.delay(freq) - a.stand.z / speed_of_light.value
                        phases[:, 1, i] = numpy.exp(2j * numpy.pi * freq * delay)
                        phases[:, 1, i] /= numpy.sqrt(a.cable.gain(freq))
                    # Explicit bad and suspect antenna masking - this will
                    # mask an entire stand if either pol is bad
                    if self.station.antennas[2 * i + 0].combined_status < 33 \
                       or self.station.antennas[2 * i + 1].combined_status < 33:
                        phases[:, :, i] = 0.0
                    # Explicit outrigger masking - we probably want to do
                    # away with this at some point
                    # if (self.station == lwasv and a.stand.id == 256) \
                    #     or (self.station == lwa1 and a.stand.id in (35, 257, 258, 259, 260)):
                    #     phases[:, :, i] = 0.0
                    #     nj()
                phases = bifrost.ndarray(phases)

                # Setup DFT Transform Matrix

                lm_matrix = numpy.zeros(shape=(self.skymodes1d, self.skymodes1d, 3))
                lm_step = 2.0 / self.skymodes1d
                for i in numpy.arange(lm_matrix.shape[0]):
                    for j in numpy.arange(lm_matrix.shape[0]):
                        lm_matrix[i, j] = numpy.asarray([i * lm_step - 1.0, j * lm_step - 1.0, 0.0])
                        lm_vector = lm_matrix.reshape((self.skymodes, 3))
                self.dftm = bifrost.ndarray(form_dft_matrix(lm_vector, locs, phases, nchan, npol, nstand))

                # self.dftm = bifrost.ndarray(numpy.tile(self.dftm[numpy.newaxis,:],(nchan,1,1,1)))
                dftm_cu = self.dftm.copy(space="cuda")
                # sys.exit(1)

                oshape = (nchan, npol ** 2, self.skymodes, 1)
                ogulp_size = nchan * npol**2 * self.skymodes * 8
                self.iring.resize(igulp_size)
                self.oring.resize(ogulp_size, buffer_factor=5)
                prev_time = time.time()
                with oring.begin_sequence(time_tag=iseq.time_tag, header=ohdr_str) as oseq:
                    iseq_spans = iseq.read(igulp_size)
                    while not self.iring.writing_ended():
                        reset_sequence = False

                        if self.profile:
                            spani = 0

                        for ispan in iseq_spans:
                            if ispan.size < igulp_size:
                                continue  # Ignore final gulp
                            curr_time = time.time()
                            acquire_time = curr_time - prev_time
                            prev_time = curr_time

                            if self.benchmark is True:
                                print(" ------------------ ")

                            # Correlator
                            # Setup and load
                            idata = ispan.data_view(numpy.uint8).reshape(itshape)
                            # Fix the type
                            tdata = bifrost.ndarray(shape=itshape, dtype="ci4", native=False, buffer=idata.ctypes.data)

                            if self.benchmark is True:
                                time1 = time.time()
                            tdata = tdata.transpose((1, 2, 3, 0))
                            tdata = tdata.reshape(nchan * npol, nstand, self.ntime_gulp)
                            tdata = tdata.copy()
#                            tdata = tdata.reshape(nchan,npol,nstand,self.ntime_gulp)

                            tdata = tdata.copy(space="cuda")
                            # Unpack
                            try:
                                udata = udata.reshape(*tdata.shape)
                                Unpack(tdata, udata)
                            except NameError:
                                udata = bifrost.ndarray(shape=tdata.shape, dtype=numpy.complex64, space="cuda")
                                Unpack(tdata, udata)
                            if self.benchmark is True:
                                time1b = time.time()
                            # Phase
                            # bifrost.map('a(i,j,k,l) *= b(j,k,l)',
                            #            {'a':udata, 'b':gphases}, axis_names=('i','j','k','l'), shape=udata.shape)

                            dftm_cu = dftm_cu.reshape(nchan * npol, self.skymodes, nstand)

                            # Perform DFT Matrix Multiplication
                            try:
                                gdata = gdata.reshape(nchan * npol, self.skymodes, self.ntime_gulp)
                                memset_array(data, 0)
                                gdata = self.LinAlgObj.matmul(1.0, dftm_cu, udata, 0.0, gdata)
                            except NameError:
                                gdata = bifrost.zeros(
                                    shape=(nchan * npol, self.skymodes, self.ntime_gulp),
                                    dtype=numpy.complex64,
                                    space="cuda"
                                )
                                memset_array(gdata, 0)
                                gdata = self.LinAlgObj.matmul(1.0, dftm_cu, udata, 0.0, gdata)

                            gdata = gdata.reshape(1, nchan, npol, self.skymodes, self.ntime_gulp)

                            # Setup matrices for cross-multiplication and accumulation
                            if self.newflag is True:
                                try:
                                    gdatas = gdatas.reshape(nchan, npol ** 2, self.skymodes, self.ntime_gulp)
                                    accumulated_image = accumulated_image.reshape(nchan, npol ** 2, self.skymodes, 1)
                                    memset_array(gdatas, 0)
                                    memset_array(accumulated_image, 0)

                                except NameError:
                                    gdatas = bifrost.zeros(
                                        shape=(nchan, npol ** 2, self.skymodes, self.ntime_gulp),
                                        dtype=numpy.complex64,
                                        space="cuda"
                                    )
                                    accumulated_image = bifrost.zeros(
                                        shape=(nchan, npol ** 2, self.skymodes, 1),
                                        dtype=numpy.complex64,
                                        space="cuda"
                                    )
                                self.newflag = False

                            bifrost.map("a(i,j,k,l) += (b(0,i,j/2,k,l) * b(0,i,j%2,k,l).conj())",
                                        {"a": gdatas, "b": gdata},
                                        axis_names=("i", "j", "k", "l"),
                                        shape=(nchan, npol ** 2, self.skymodes, self.ntime_gulp))
                            # sys.exit(1)

                            # Make sure we have a place to put the gridded data
                            # Gridded Antennas
                            # Increment
                            accum += 1e3 * self.ntime_gulp / CHAN_BW

                            if accum >= self.accumulation_time:

                                bifrost.reduce(gdatas, accumulated_image, op="sum")

                                curr_time = time.time()
                                process_time = curr_time - prev_time
                                prev_time = curr_time

                                with oseq.reserve(ogulp_size) as ospan:
                                    odata = ospan.data_view(numpy.complex64).reshape(oshape)
                                    accumulated_image = accumulated_image.reshape(oshape)
                                    # gdatass = gdatass.reshape(oshape)
                                    # odata[...] = gdatass
                                    odata[...] = accumulated_image

                                curr_time = time.time()
                                reserve_time = curr_time - prev_time
                                prev_time = curr_time

                                self.newflag = True
                                accum = 0

                            else:
                                process_time = 0.0
                                reserve_time = 0.0

                            curr_time = time.time()
                            process_time += curr_time - prev_time
                            prev_time = curr_time

                            if self.benchmark is True:
                                time2 = time.time()
                                print("-> GPU Time Taken: %f" % (time2 - time1))

                                runtime_history.append(time2 - time1)
                                print("-> Average GPU Time Taken: %f (%i samples)" % (1.0 * sum(runtime_history) / len(runtime_history), len(runtime_history)))
                            if self.profile:
                                spani += 1
                                if spani >= 10:
                                    sys.exit()
                                    break
                            # time.sleep(10)
                            # sys.exit(1)
                            self.perf_proclog.update(
                                {
                                    "acquire_time": acquire_time,
                                    "reserve_time": reserve_time,
                                    "process_time": process_time,
                                }
                            )

                        # Reset to move on to the next input sequence?
                        if not reset_sequence:
                            break


class TriggerOp(object):
    def __init__(
        self,
        log,
        iring,
        ints_per_analysis=1,
        threshold=6.0,
        elevation_limit=20.0,
        core=-1,
        gpu=-1,
        *args,
        **kwargs
    ):
        self.log = log
        self.iring = iring
        self.ints_per_file = ints_per_analysis
        self.threshold = threshold
        self.elevation_limit = elevation_limit * numpy.pi / 180.0

        self.core = core
        self.gpu = gpu

        self.bind_proclog = ProcLog(type(self).__name__ + "/bind")
        self.in_proclog = ProcLog(type(self).__name__ + "/in")
        self.size_proclog = ProcLog(type(self).__name__ + "/size")
        self.sequence_proclog = ProcLog(type(self).__name__ + "/sequence0")
        self.perf_proclog = ProcLog(type(self).__name__ + "/perf")

        self.in_proclog.update({"nring": 1, "ring0": self.iring.name})
        self.size_proclog.update({"nseq_per_gulp": 1})

        self.shutdown_event = threading.Event()

    def shutdown(self):
        self.shutdown_event.set()

    def main(self):
        global TRIGGER_ACTIVE

        MAX_HISTORY = 10

        if self.core != -1:
            bifrost.affinity.set_core(self.core)
        if self.gpu != -1:
            BFSetGPU(self.gpu)
        self.bind_proclog.update(
            {
                "ncore": 1,
                "core0": bifrost.affinity.get_core(),
                "ngpu": 1,
                "gpu0": BFGetGPU(),
            }
        )

        for iseq in self.iring.read(guarantee=True):
            ihdr = json.loads(iseq.header.tostring())
            fileid = 0

            self.sequence_proclog.update(ihdr)
            self.log.info("TriggerOp: Config - %s" % ihdr)

            cfreq = ihdr["cfreq"]
            nchan = ihdr["nchan"]
            npol = ihdr["npol"]
            grid_size_x = ihdr["grid_size_x"]
            grid_size_y = ihdr["grid_size_y"]
            grid_size = max([grid_size_x, grid_size_y])
            sampling_length_x = ihdr["sampling_length_x"]
            sampling_length_y = ihdr["sampling_length_y"]
            sampling_length = max([sampling_length_x, sampling_length_y])
            print(
                "Channel no: %d, Polarisation no: %d, Grid no: %d, Sampling: %.3f"
                % (nchan, npol, grid_size, sampling_length))

            x, y = numpy.arange(grid_size_x), numpy.arange(grid_size_y)
            x, y = numpy.meshgrid(x, y)
            rho = numpy.sqrt((x - grid_size_x / 2) ** 2 + (y - grid_size_y / 2) ** 2)
            mask = numpy.where(
                rho <= grid_size * sampling_length * numpy.cos(self.elevation_limit),
                False,
                True
            )

            igulp_size = nchan * npol * grid_size_x * grid_size_y * 8
            ishape = (nchan, npol, grid_size_x, grid_size_y)
            image = []
            image_history = deque([], MAX_HISTORY)

            prev_time = time.time()
            iseq_spans = iseq.read(igulp_size)
            nints = 0

            for ispan in iseq_spans:
                if ispan.size < igulp_size:
                    continue  # Ignore final gulp
                curr_time = time.time()
                acquire_time = curr_time - prev_time
                prev_time = curr_time

                idata = ispan.data_view(numpy.complex64).reshape(ishape)
                itemp = idata.copy(space="cuda_host")
                image.append(itemp)
                nints += 1
                if nints >= self.ints_per_file:
                    image = numpy.fft.fftshift(image, axes=(3, 4))
                    image = image[:, :, :, ::-1, :]
                    # NOTE:  This just uses the first polarization (XX) for now.
                    #        In the future we probably want to use Stokes I (if
                    #        possible) to beat the noise down a little.
                    image = image[:, :, 0, :, :].real.sum(axis=0).sum(axis=0)
                    unix_time = (
                        ihdr["time_tag"] / FS
                        + ihdr["accumulation_time"] * 1e-3 * fileid * self.ints_per_file
                    )

                    if len(image_history) == MAX_HISTORY:
                        # The transient detection is based on a differencing the
                        # current image (image) with a moving average of the last
                        # N images (image_background).  This is roughly like what
                        # is done at LWA1/LWA-SV to find events in the LASI images.
                        image_background = numpy.median(image_history, axis=0)
                        image_diff = numpy.ma.array(image - image_background, mask=mask)
                        peak, mid, rms = image_diff.max(), image_diff.mean(), image_diff.std()
                        print("-->", peak, mid, rms, "@", (peak - mid) / rms)
                        if (peak - mid) > self.threshold * rms:
                            print(
                                "Trigger Set at %.3f with S/N %f"
                                % (unix_time, (peak - mid) / rms,)
                            )
                            TRIGGER_ACTIVE.set()

                    image_history.append(image)
                    image = []
                    nints = 0
                    fileid += 1

class SaveOp(object):
    def __init__(
        self,
        log,
        iring,
        filename,
        core=-1,
        gpu=-1,
        cpu=False,
        profile=False,
        ints_per_file=1,
        out_dir="",
        triggering=False,
        *args,
        **kwargs
    ):
        self.log = log
        self.iring = iring
        self.filename = filename
        self.ints_per_file = ints_per_file
        self.out_dir = out_dir
        self.triggering = triggering

        # TODO: Validate ntime_gulp vs accumulation_time
        self.core = core
        self.gpu = gpu
        self.cpu = cpu
        self.profile = profile

        self.bind_proclog = ProcLog(type(self).__name__ + "/bind")
        self.in_proclog = ProcLog(type(self).__name__ + "/in")
        self.size_proclog = ProcLog(type(self).__name__ + "/size")
        self.sequence_proclog = ProcLog(type(self).__name__ + "/sequence0")
        self.perf_proclog = ProcLog(type(self).__name__ + "/perf")

        self.in_proclog.update({"nring": 1, "ring0": self.iring.name})
        self.size_proclog.update({"nseq_per_gulp": 1})

        self.shutdown_event = threading.Event()

    def shutdown(self):
        self.shutdown_event.set()

    def main(self):
        global TRIGGER_ACTIVE

        MAX_HISTORY = 5

        if self.core != -1:
            bifrost.affinity.set_core(self.core)
        if self.gpu != -1:
            BFSetGPU(self.gpu)
        self.bind_proclog.update(
            {
                "ncore": 1,
                "core0": bifrost.affinity.get_core(),
                "ngpu": 1,
                "gpu0": BFGetGPU(),
            }
        )

        image_history = deque([], MAX_HISTORY)

        for iseq in self.iring.read(guarantee=True):
            ihdr = json.loads(iseq.header.tostring())
            fileid = 0

            self.sequence_proclog.update(ihdr)
            self.log.info("SaveOp: Config - %s" % ihdr)

            cfreq = ihdr["cfreq"]
            nchan = ihdr["nchan"]
            npol = ihdr["npol"]
            grid_size_x = ihdr["grid_size_x"]
            grid_size_y = ihdr["grid_size_y"]
            grid_size = max([grid_size_x, grid_size_y])
            print(
                "Channel no: %d, Polarisation no: %d, Grid no: %d"
                % (nchan, npol, grid_size)
            )

            igulp_size = nchan * npol * grid_size_x * grid_size_y * 8
            ishape = (nchan, npol, grid_size_x, grid_size_y)
            image = []

            prev_time = time.time()
            iseq_spans = iseq.read(igulp_size)
            nints = 0

            dump_counter = 0

            if self.profile:
                spani = 0

            for ispan in iseq_spans:
                if ispan.size < igulp_size:
                    continue  # Ignore final gulp
                curr_time = time.time()
                acquire_time = curr_time - prev_time
                prev_time = curr_time

                idata = ispan.data_view(numpy.complex64).reshape(ishape)
                itemp = idata.copy(space="cuda_host")
                image.append(itemp)
                nints += 1
                if nints >= self.ints_per_file:
                    image = numpy.fft.fftshift(image, axes=(3, 4))
                    image = image[:, :, :, ::-1, :]
                    unix_time = (
                        ihdr["time_tag"] / FS
                        + ihdr["accumulation_time"] * 1e-3 * fileid * self.ints_per_file
                    )
                    image_nums = numpy.arange(fileid * self.ints_per_file, (fileid + 1) * self.ints_per_file)
                    filename = os.path.join(self.out_dir, "EPIC_{0:3f}_{1:0.3f}MHz.npz".format(unix_time, cfreq / 1e6))

                    image_history.append((filename, image, ihdr, image_nums))

                    if TRIGGER_ACTIVE.is_set() or not self.triggering:
                        if dump_counter == 0:
                            dump_counter = 20 + MAX_HISTORY
                        elif dump_counter == 1:
                            TRIGGER_ACTIVE.clear()
                        cfilename, cimage, chdr, cimage_nums = image_history.popleft()
                        numpy.savez(cfilename, image=cimage, hdr=chdr, image_nums=cimage_nums)
                        print("SaveOp - Image Saved")
                        dump_counter -= 1

                    image = []
                    nints = 0
                    fileid += 1

                curr_time = time.time()
                process_time = curr_time - prev_time
                prev_time = curr_time
                self.perf_proclog.update(
                    {
                        "acquire_time": acquire_time,
                        "reserve_time": -1,
                        "process_time": process_time,
                    }
                )
                if self.profile:
                    spani += 1
                    if spani >= 10:
                        sys.exit()
                        break

class SaveDFTOp(object):
    def __init__(
        self,
        log,
        iring,
        filename,
        core=-1,
        gpu=-1,
        cpu=False,
        profile=False,
        ints_per_file=1,
        out_dir="",
        triggering=False,
        *args,
        **kwargs
    ):
        self.log = log
        self.iring = iring
        self.filename = filename
        self.ints_per_file = ints_per_file
        self.out_dir = out_dir
        self.triggering = triggering

        # TODO: Validate ntime_gulp vs accumulation_time
        self.core = core
        self.gpu = gpu
        self.cpu = cpu
        self.profile = profile

        self.bind_proclog = ProcLog(type(self).__name__ + "/bind")
        self.in_proclog = ProcLog(type(self).__name__ + "/in")
        self.size_proclog = ProcLog(type(self).__name__ + "/size")
        self.sequence_proclog = ProcLog(type(self).__name__ + "/sequence0")
        self.perf_proclog = ProcLog(type(self).__name__ + "/perf")

        self.in_proclog.update({"nring": 1, "ring0": self.iring.name})
        self.size_proclog.update({"nseq_per_gulp": 1})

        self.shutdown_event = threading.Event()

    def shutdown(self):
        self.shutdown_event.set()

    def main(self):
        global TRIGGER_ACTIVE

        MAX_HISTORY = 5

        if self.core != -1:
            bifrost.affinity.set_core(self.core)
        if self.gpu != -1:
            BFSetGPU(self.gpu)
        self.bind_proclog.update(
            {
                "ncore": 1,
                "core0": bifrost.affinity.get_core(),
                "ngpu": 1,
                "gpu0": BFGetGPU(),
            }
        )

        image_history = deque([], MAX_HISTORY)

        for iseq in self.iring.read(guarantee=True):
            ihdr = json.loads(iseq.header.tostring())
            fileid = 0

            self.sequence_proclog.update(ihdr)
            self.log.info("SaveOp: Config - %s" % ihdr)

            cfreq = ihdr["cfreq"]
            nchan = ihdr["nchan"]
            npol = ihdr["npol"]
            skymodes = ihdr["skymodes"]
            print(
                "Channel no: %d, Polarisation no: %d, Sky Modes: %d"
                % (nchan, npol, skymodes)
            )

            igulp_size = nchan * npol * skymodes * 8
            ishape = (nchan, npol, skymodes)
            image = []

            prev_time = time.time()
            iseq_spans = iseq.read(igulp_size)
            nints = 0

            dump_counter = 0

            if self.profile:
                spani = 0

            for ispan in iseq_spans:
                if ispan.size < igulp_size:
                    continue  # Ignore final gulp
                curr_time = time.time()
                acquire_time = curr_time - prev_time
                prev_time = curr_time

                idata = ispan.data_view(numpy.complex64).reshape(ishape)
                itemp = idata.copy(space="cuda_host")
                image.append(itemp)
                nints += 1
                if nints >= self.ints_per_file:
                    unix_time = (
                        ihdr["time_tag"] / FS
                        + ihdr["accumulation_time"] * 1e-3 * fileid * self.ints_per_file
                    )
                    image_nums = numpy.arange(fileid * self.ints_per_file, (fileid + 1) * self.ints_per_file)
                    filename = os.path.join(self.out_dir, "EPIC_{0:3f}_{1:0.3f}MHz.npz".format(unix_time, cfreq / 1e6))
                    image_history.append((filename, image, ihdr, image_nums))

                    if TRIGGER_ACTIVE.is_set() or not self.triggering:
                        if dump_counter == 0:
                            dump_counter = 20 + MAX_HISTORY
                        elif dump_counter == 1:
                            TRIGGER_ACTIVE.clear()
                        cfilename, cimage, chdr, cimage_nums = image_history.popleft()
                        numpy.savez(cfilename, image=cimage, hdr=chdr, image_nums=cimage_nums)
                        print("SaveOp - Image Saved")
                        dump_counter -= 1

                    image = []
                    nints = 0
                    fileid += 1

                curr_time = time.time()
                process_time = curr_time - prev_time
                prev_time = curr_time
                self.perf_proclog.update(
                    {
                        "acquire_time": acquire_time,
                        "reserve_time": -1,
                        "process_time": process_time,
                    }
                )
                if self.profile:
                    spani += 1
                    if spani >= 10:
                        sys.exit()
                        break


class SaveFFTOp(object):
    def __init__(self, log, iring, filename, ntime_gulp=2500, core=-1, *args, **kwargs):
        self.log = log
        self.iring = iring
        self.filename = filename
        self.core = core
        self.ntime_gulp = ntime_gulp

    def main(self):
        # bifrost.affinity.set_core(self.core)

        for iseq in self.iring.read(guarantee=True):

            ihdr = json.loads(iseq.header.tostring())
            nchan = ihdr["nchan"]
            nstand = ihdr["nstand"]
            npol = ihdr["npol"]

            igulp_size = self.ntime_gulp * 1 * nstand * npol * 2  # ci8
            ishape = (self.ntime_gulp / nchan, nchan, nstand, npol, 2)

            iseq_spans = iseq.read(igulp_size)

            while not self.iring.writing_ended():

                for ispan in iseq_spans:
                    if ispan.size < igulp_size:
                        continue

                    idata = ispan.data_view(numpy.int8)

                    idata = idata.reshape(ishape)
                    idata = bifrost.ndarray(shape=ishape, dtype="ci4", native=False, buffer=idata.ctypes.data)
                    print(numpy.shape(idata))
                    numpy.savez(self.filename + "asdasd.npy", data=idata)
                    print("Wrote to disk")
            break
        print("Save F-Engine Spectra.. done")


def main():

    # Main Input: UDP Broadcast RX from F-Engine?

    parser = argparse.ArgumentParser(
        description="EPIC Correlator",
        formatter_class=argparse.ArgumentDefaultsHelpFormatter,
    )

    group1 = parser.add_argument_group("Online Data Processing")
    group1.add_argument(
        "--addr", type=str, default="p5p1", help="F-Engine UDP Stream Address"
    )
    group1.add_argument(
        "--port", type=int, default=4015, help="F-Engine UDP Stream Port"
    )
    group1.add_argument(
        "--utcstart",
        type=str,
        default="1970_1_1T0_0_0",
        help="F-Engine UDP Stream Start Time",
    )

    group2 = parser.add_argument_group("Offline Data Processing")
    group2.add_argument(
        "--offline", action="store_true", help="Load TBN data from Disk"
    )
    group2.add_argument("--tbnfile", type=str, help="TBN Data Path")
    group2.add_argument(
        "--lwa1", action="store_true", help="TBN data is from LWA1, not LWA-SV"
    )
    group2.add_argument("--tbffile", type=str, help="TBF Data Path")

    group3 = parser.add_argument_group("Processing Options")
    group3.add_argument("--imagesize", type=int, default=64, help="1-D Image Size")
    group3.add_argument(
        "--imageres", type=float, default=1.79057, help="Image pixel size in degrees"
    )
    group3.add_argument(
        "--nts", type=int, default=1000, help="Number of timestamps per span"
    )
    group3.add_argument(
        "--accumulate",
        type=int,
        default=1000,
        help="How many milliseconds to accumulate an image over",
    )

    group4 = parser.add_argument_group("Correlation Options")
    group4.add_argument(
        "--dftcorrelation",
        action="store_true",
        help="Use a Direct Fourier Transform to form images",
    )
    group4.add_argument(
        "--dft_skymodes_1D",
        type=int,
        default=64,
        help="How many pixels to simulate per full-sky image using a dft",
    )
    group3.add_argument(
        "--channels", type=int, default=1, help="How many channels to produce"
    )
    group3.add_argument(
        "--singlepol", action="store_true", help="Process only X pol. in online mode"
    )
    group3.add_argument(
        "--removeautocorrs", action="store_true", help="Removes Autocorrelations"
    )

    group4 = parser.add_argument_group("Output")
    group4.add_argument(
        "--ints_per_file",
        type=int,
        default=1,
        help="Number of integrations per output FITS file.",
    )
    group4.add_argument(
        "--out_dir",
        type=str,
        default=".",
        help="Directory for output files. Default is current directory.",
    )

    group5 = parser.add_argument_group("Self Triggering")
    group5.add_argument(
        "--triggering", action="store_true", help="Enable self-triggering"
    )
    group5.add_argument(
        "--threshold", type=float, default=8.0, help="Self-triggering threshold"
    )
    group5.add_argument(
        "--elevation-limit",
        type=float,
        default=20.0,
        help="Self-trigger minimum elevation limit in degrees",
    )

    group6 = parser.add_argument_group("Benchmarking")
    group6.add_argument("--benchmark", action="store_true", help="benchmark gridder")
    group6.add_argument(
        "--profile",
        action="store_true",
        help="Run cProfile on ALL threads. Produces trace for each individual thread",
    )

    args = parser.parse_args()
    # Logging Setup
    # TODO: Set this up properly
    if args.profile:
        enable_thread_profiling()

    if not os.path.isdir(args.out_dir):
        print("Output directory does not exist. Defaulting to current directory.")
        args.out_dir = "."

    if args.removeautocorrs:
        raise NotImplementedError(
            "Removing autocorrelations is not yet properly implemented."
        )

    log = logging.getLogger(__name__)
    logFormat = logging.Formatter(
        "%(asctime)s [%(levelname)-8s] %(message)s", datefmt="%Y-%m-%d %H:%M:%S"
    )
    logFormat.converter = time.gmtime
    logHandler = logging.StreamHandler(sys.stdout)
    logHandler.setFormatter(logFormat)
    log.addHandler(logHandler)
    log.setLevel(logging.DEBUG)

    # Setup the cores and GPUs to use
    cores = [0, 2, 3, 4, 5, 6, 7]
    gpus = [0, 0, 0, 0, 0, 0, 0]

    # Setup the signal handling
    ops = []
    shutdown_event = threading.Event()

    def handle_signal_terminate(signum, frame):
        SIGNAL_NAMES = dict(
            (k, v)
            for v, k in reversed(sorted(signal.__dict__.items()))
            if v.startswith("SIG") and not v.startswith("SIG_")
        )
        log.warning("Received signal %i %s", signum, SIGNAL_NAMES[signum])
        try:
            ops[0].shutdown()
        except IndexError:
            pass
        shutdown_event.set()

    for sig in [
        signal.SIGHUP,
        signal.SIGINT,
        signal.SIGQUIT,
        signal.SIGTERM,
        signal.SIGTSTP,
    ]:
        signal.signal(sig, handle_signal_terminate)

    # Setup Rings

    fcapture_ring = Ring(name="capture", space="cuda_host")
    fdomain_ring = Ring(name="fengine", space="cuda_host")
    transpose_ring = Ring(name="transpose", space="cuda_host")
    gridandfft_ring = Ring(name="gridandfft", space="cuda")
    image_ring = Ring(name="image", space="system")

<<<<<<< HEAD
=======
    # Setup Antennas
    # TODO: Some sort of switch for other stations?

    lwasv_antennas = lwasv.antennas
    lwasv_stands = lwasv.stands
>>>>>>> f22d9336

    # Setup the station
    
    lwa_station = lwasv
    if args.lwa1:
        lwa_station = lwa1
        
    # Setup threads
    
    if args.offline:
        if args.tbnfile is not None:
            ops.append(
                TBNOfflineCaptureOp(
                    log,
                    fcapture_ring,
                    args.tbnfile,
                    core=cores.pop(0),
                    profile=args.profile,
                )
            )
            ops.append(
                FDomainOp(
                    log,
                    fcapture_ring,
                    fdomain_ring,
                    ntime_gulp=args.nts,
                    nchan_out=args.channels,
                    core=cores.pop(0),
                    gpu=gpus.pop(0),
                    profile=args.profile,
                )
            )

        elif args.tbffile is not None:
            ops.append(
                TBFOfflineCaptureOp(
                    log,
                    fcapture_ring,
                    args.tbffile,
                    core=cores.pop(0),
                    profile=args.profile,
                )
            )
            ops.append(
                DecimationOp(
                    log,
                    fcapture_ring,
                    fdomain_ring,
                    ntime_gulp=args.nts,
                    nchan_out=args.channels,
                    npol_out=1 if args.singlepol else 2,
                    core=cores.pop(0),
                )
            )
        else:
            raise parser.error(
                "--offline set but no file provided via --tbnfile or --tbffile"
            )
    else:
        # It would be great is we could pull this from ADP MCS...
        utc_start_dt = datetime.datetime.strptime(args.utcstart, "%Y_%m_%dT%H_%M_%S")

        # Note: Capture uses Bifrost address+socket objects, while output uses
        #         plain Python address+socket objects.
        iaddr = BF_Address(args.addr, args.port)
        isock = BF_UDPSocket()
        isock.bind(iaddr)
        isock.timeout = 0.5

        ops.append(
            FEngineCaptureOp(
                log,
                fmt="chips",
                sock=isock,
                ring=fcapture_ring,
                nsrc=16,
                src0=0,
                max_payload_size=9000,
                buffer_ntime=args.nts,
                slot_ntime=25000,
                core=cores.pop(0),
                utc_start=utc_start_dt,
            )
        )
        ops.append(
            DecimationOp(
                log,
                fcapture_ring,
                fdomain_ring,
                ntime_gulp=args.nts,
                nchan_out=args.channels,
                npol_out=1 if args.singlepol else 2,
                core=cores.pop(0),
            )
        )

    ops.append(
        TransposeOp(
            log, fdomain_ring, transpose_ring, ntime_gulp=args.nts, core=cores.pop(0)
        )
    )
    if args.dftcorrelation:
        ops.append(
            MOFF_DFT_CorrelatorOp(
                log,
                transpose_ring,
                gridandfft_ring,
                lwa_station,
                skymodes=args.dft_skymodes_1D,
                ntime_gulp=args.nts,
                accumulation_time=args.accumulate,
                core=cores.pop(0),
                gpu=gpus.pop(0),
                benchmark=args.benchmark,
                profile=args.profile,
            )
        )
    else:
        ops.append(
            MOFFCorrelatorOp(
                log,
                transpose_ring,
                gridandfft_ring,
                lwa_station,
                args.imagesize,
                args.imageres,
                ntime_gulp=args.nts,
                accumulation_time=args.accumulate,
                remove_autocorrs=args.removeautocorrs,
                core=cores.pop(0),
                gpu=gpus.pop(0),
                benchmark=args.benchmark,
                profile=args.profile,
            )
        )
    if args.triggering:
        ops.append(
            TriggerOp(
                log,
                gridandfft_ring,
                core=cores.pop(0),
                gpu=gpus.pop(0),
                ints_per_analysis=args.ints_per_file,
                threshold=args.threshold,
                elevation_limit=max([0.0, args.elevation_limit]),
            )
        )

    if args.dftcorrelation:
        ops.append(
            SaveDFTOp(
                log,
                gridandfft_ring,
                "EPIC_",
                out_dir=args.out_dir,
                core=cores.pop(0),
                gpu=gpus.pop(0),
                cpu=False,
                ints_per_file=args.ints_per_file,
                triggering=args.triggering,
                profile=args.profile,
            )
        )
    else:
        ops.append(
            SaveOp(
                log,
                gridandfft_ring,
                "EPIC_",
                out_dir=args.out_dir,
                core=cores.pop(0),
                gpu=gpus.pop(0),
                cpu=False,
                ints_per_file=args.ints_per_file,
                triggering=args.triggering,
                profile=args.profile,
            )
        )

    threads = [threading.Thread(target=op.main) for op in ops]

    # Go!

    for thread in threads:
        thread.daemon = False
        thread.start()

    while not shutdown_event.is_set():
        # Keep threads alive -- if reader is still alive, prevent timeout signal from executing
        if threads[0].is_alive():
            signal.pause()
        else:
            break

    # Wait for threads to finish

    for thread in threads:
        thread.join()

    if args.profile:
        stats = get_thread_stats()
        stats.print_stats()
        stats.dump_stats("EPIC_stats.prof")

    log.info("Done")


if __name__ == "__main__":
    main()<|MERGE_RESOLUTION|>--- conflicted
+++ resolved
@@ -47,11 +47,7 @@
 
 # LWA Software Library Includes
 from lsl.reader.ldp import TBNFile, TBFFile
-<<<<<<< HEAD
 from lsl.common.stations import lwa1, lwasv
-=======
-from lsl.common.stations import lwasv
->>>>>>> f22d9336
 
 # some py2/3 compatibility
 if sys.version_info.major < 3:
@@ -994,21 +990,13 @@
                 )
                 for i in range(nstand):
                     # X
-<<<<<<< HEAD
                     a = self.station.antennas[2 * i + 0]
-=======
-                    a = self.antennas[2 * i + 0]
->>>>>>> f22d9336
                     delay = a.cable.delay(freq) - a.stand.z / speed_of_light.value
                     phases[:, :, 0, i, :, :] = numpy.exp(2j * numpy.pi * freq * delay)
                     phases[:, :, 0, i, :, :] /= numpy.sqrt(a.cable.gain(freq))
                     if npol == 2:
                         # Y
-<<<<<<< HEAD
                         a = self.station.antennas[2 * i + 1]
-=======
-                        a = self.antennas[2 * i + 1]
->>>>>>> f22d9336
                         delay = a.cable.delay(freq) - a.stand.z / speed_of_light.value
                         phases[:, :, 1, i, :, :] = numpy.exp(2j * numpy.pi * freq * delay)
                         phases[:, :, 1, i, :, :] /= numpy.sqrt(a.cable.gain(freq))
@@ -1438,21 +1426,13 @@
                 phases = numpy.zeros((nchan, npol, nstand), dtype=numpy.complex64)
                 for i in range(nstand):
                     # X
-<<<<<<< HEAD
                     a = self.station.antennas[2 * i + 0]
-=======
-                    a = self.antennas[2 * i + 0]
->>>>>>> f22d9336
                     delay = a.cable.delay(freq) - a.stand.z / speed_of_light.value
                     phases[:, 0, i] = numpy.exp(2j * numpy.pi * freq * delay)
                     phases[:, 0, i] /= numpy.sqrt(a.cable.gain(freq))
                     if npol == 2:
                         # Y
-<<<<<<< HEAD
                         a = self.station.antennas[2 * i + 1]
-=======
-                        a = self.antennas[2 * i + 1]
->>>>>>> f22d9336
                         delay = a.cable.delay(freq) - a.stand.z / speed_of_light.value
                         phases[:, 1, i] = numpy.exp(2j * numpy.pi * freq * delay)
                         phases[:, 1, i] /= numpy.sqrt(a.cable.gain(freq))
@@ -2273,15 +2253,6 @@
     transpose_ring = Ring(name="transpose", space="cuda_host")
     gridandfft_ring = Ring(name="gridandfft", space="cuda")
     image_ring = Ring(name="image", space="system")
-
-<<<<<<< HEAD
-=======
-    # Setup Antennas
-    # TODO: Some sort of switch for other stations?
-
-    lwasv_antennas = lwasv.antennas
-    lwasv_stands = lwasv.stands
->>>>>>> f22d9336
 
     # Setup the station
     
