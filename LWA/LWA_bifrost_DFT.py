#!/usr/bin/env python

from __future__ import print_function
<<<<<<< HEAD
try:
    range = xrange
except NameError:
    pass
import signal
import logging
import time
import json
=======

# Set Backend
import matplotlib
matplotlib.use("Agg") # noqa

# Core Python Includes
>>>>>>> 1eeac733
import os
import sys
import json
import time
import numpy
import signal
import logging
import threading
import argparse
from collections import deque
from scipy.fftpack import fft

import datetime
import ctypes

# Profiling Includes
import cProfile
import pstats

# Bifrost Includes
import bifrost
import bifrost.affinity
from bifrost.address import Address as BF_Address
from bifrost.udp_socket import UDPSocket as BF_UDPSocket
from bifrost.udp_capture import UDPCapture as BF_UDPCapture
from bifrost.ring import Ring
from bifrost.unpack import unpack as Unpack
from bifrost.quantize import quantize as Quantize
from bifrost.proclog import ProcLog
from bifrost.libbifrost import bf
from bifrost.fft import Fft
from bifrost.linalg import LinAlg
from bifrost.romein import Romein
from bifrost.ndarray import memset_array, copy_array
from bifrost.device import set_device as BFSetGPU, get_device as BFGetGPU, set_devices_no_spin_cpu as BFNoSpinZone
BFNoSpinZone()  # noqa

# LWA Software Library Includes
from lsl.common.constants import c as speedOfLight
from lsl.reader.ldp import TBNFile, TBFFile
<<<<<<< HEAD
from lsl.common.stations import lwasv, parse_ssmif
=======
from lsl.common.stations import lwasv
>>>>>>> 1eeac733

# some py2/3 compatibility
if sys.version_info.major < 3:
    range = xrange  # noqa

# Trigger Processing
TRIGGER_ACTIVE = threading.Event()


# Profiling
def enable_thread_profiling():
    """Monkey-patch Thread.run to enable global profiling.

    Each thread creates a local profiler; statistics are pooled
    to the global stats object on run completion.

    """
    threading.Thread.stats = None
    thread_run = threading.Thread.run

    def profile_run(self):
        self._prof = cProfile.Profile()
        self._prof.enable()
        thread_run(self)
        self._prof.disable()

        if threading.Thread.stats is None:
            threading.Thread.stats = pstats.Stats(self._prof)
        else:
            threading.Thread.stats.add(self._prof)

    threading.Thread.run = profile_run


def get_thread_stats():
    """Retreive stats from the thread."""
    stats = getattr(threading.Thread, "stats", None)
    if stats is None:
        raise ValueError(
            "Thread profiling was not enabled, or no threads finished running."
        )
    return stats


# Direct Fourier Transform Matrix
def form_dft_matrix(lmn_vector, antenna_location, antenna_phases, nchan, npol, nstand):
    """Create the DFT Matrix.

    Parameters
    ----------
    lmn_vector : array_like
        Vector coordinates in (l, m, n) space over which the DFT will be performed.
        Has shape (npoints, 3)
    antenna_location : array_like
        Array of atenna locations of the form (nchan, npol, 3, nstand)
    antenna_phases : array_like
        Array of per antenna phases. Has shape (nchan, npol, nstand)
    nchan : int
        Number of channels
    npol : int
        Number of polarizations
    nstand : int
        Number of stands in the array

    Returns
    -------
    normalized DFT matrix for given inputs

    """
    # lm_matrix, shape = [...,2] , where the last dimension is an l/m pair.
    lmn_vector[:, 2] = 1.0 - numpy.sqrt(
        1.0 - lmn_vector[:, 0] ** 2 - lmn_vector[:, 1] ** 2
    )
    dft_matrix = numpy.zeros(
        (nchan, npol, lmn_vector.shape[0], nstand), dtype=numpy.complex64
    )
    # DFT phase factors
    for i in numpy.arange(antenna_location.shape[3]):
        ant_uvw = antenna_location[0, 0, :, i]

        # Both polarisations are at the same physical location, only phases differ.
        dft_matrix[:, :, :, i] = numpy.exp(
            2j * numpy.pi * (numpy.dot(lmn_vector, ant_uvw))
        )

    # Can put the antenna phases in as well because maths
    for i in numpy.arange(dft_matrix.shape[2]):
        for p in numpy.arange(npol):
            for c in numpy.arange(nchan):
                dft_matrix[c, p, i, :] *= antenna_phases[c, p, :]

    return dft_matrix / antenna_location.shape[3]


# Frequency-Dependent Locations
def Generate_DFT_Locations(lsl_locs, frequencies, ntime, nchan, npol):
    """
    Generate locations used in DFT transformation.

    Parameters
    ----------
    lsl_locs : numpy.ndarray
        Array of stand locations. Has shape (3, nstand)
    frequencies : numpy.ndarray
        Array of frequencies in the observation.
    ntime : int
        Number of times.
    nchan : int
        Number of channels/frequencies.
    npol : int
        Number of polarizations

    Returns
    -------
    Array of DFT locations of shape (nchan, npol, 3, nstand)

    """
    lsl_locs = lsl_locs.T
    lsl_locs = lsl_locs.copy()
    chan_wavelengths = speedOfLight / frequencies
    dft_locs = numpy.zeros(shape=(nchan, npol, 3, lsl_locs.shape[1]))
    for j in numpy.arange(npol):
        for i in numpy.arange(nchan):
            dft_locs[i, j, :, :] = lsl_locs / chan_wavelengths[i]
    return dft_locs


def GenerateLocations(
    lsl_locs, frequencies, ntime, nchan, npol, grid_size=64, grid_resolution=20 / 60.
):
    """
    Generate locations of stands compatible with DFT code.

    Parameters
    ----------
    lsl_locs : numpy.ndarray
        Array of stand locations. Has shape (3, nstand)
    frequencies : numpy.ndarray
        Array of frequencies in the observation.
    ntime : int
        Number of times.
    nchan : int
        Number of channels/frequencies.
    npol : int
        Number of polarizations
    grid_size : int
        The desired size of the DFT grid.
    grid_resolution : int
        The gridding resolution in degrees.

    Returns
    -------
    delta
        The sampling length of the DFT or resolution in image space.
    locc
        The lsl locations with shape matching expected DFT input shape and scaled
    sll
        The sampling length of the DFT or resolution in image space.

    """
    delta = (2 * grid_size * numpy.sin(numpy.pi * grid_resolution / 360)) ** -1
    chan_wavelengths = speedOfLight / frequencies
    sample_grid = chan_wavelengths * delta
    sll = sample_grid[0] / chan_wavelengths[0]
    lsl_locs = lsl_locs.T
    lsl_locs = lsl_locs.copy()
    lsl_locsf = numpy.zeros(shape=(3, npol, nchan, lsl_locs.shape[1]))
    for l in numpy.arange(3):
        for i in numpy.arange(nchan):
            lsl_locsf[l, :, i, :] = lsl_locs[l, :] / sample_grid[i]
            # I'm sure there's a more numpy way of doing this.
            for p in numpy.arange(npol):
                lsl_locsf[l, p, i, :] -= numpy.min(lsl_locsf[l, p, i, :])

    # Centre locations slightly
    for l in numpy.arange(3):
        for i in numpy.arange(nchan):
            for p in numpy.arange(npol):
                lsl_locsf[l, p, i, :] += (
                    grid_size - numpy.max(lsl_locsf[l, p, i, :])
                ) / 2

    # Tile them for ntime...
    locx = numpy.tile(lsl_locsf[0, ...], (ntime, 1, 1, 1))
    locy = numpy.tile(lsl_locsf[1, ...], (ntime, 1, 1, 1))
    locz = numpy.tile(lsl_locsf[2, ...], (ntime, 1, 1, 1))
    # .. and then stick them all into one large array
    locc = numpy.concatenate([[locx, ], [locy, ], [locz, ]]).transpose(0, 1, 3, 2, 4).copy()

    return delta, locc, sll


# EPIC
class TBNOfflineCaptureOp(object):
    def __init__(self, log, oring, filename, chan_bw=25000, profile=False, core=-1):
        self.log = log
        self.oring = oring
        self.filename = filename
        self.core = core
        self.profile = profile
        self.chan_bw = 25000

        self.bind_proclog = ProcLog(type(self).__name__ + "/bind")
        self.out_proclog = ProcLog(type(self).__name__ + "/out")
        self.size_proclog = ProcLog(type(self).__name__ + "/size")
        self.sequence_proclog = ProcLog(type(self).__name__ + "/sequence0")
        self.perf_proclog = ProcLog(type(self).__name__ + "/perf")
        self.out_proclog.update({"nring": 1, "ring0": self.oring.name})

        self.shutdown_event = threading.Event()

    def shutdown(self):
        self.shutdown_event.set()

    def main(self):
        if self.core != -1:
            bifrost.affinity.set_core(self.core)
        self.bind_proclog.update(
            {"ncore": 1, "core0": bifrost.affinity.get_core(), }
        )

        idf = TBNFile(self.filename)
<<<<<<< HEAD
        cfreq = idf.get_info('freq1')
        srate = idf.get_info('sample_rate')
        tInt, tStart, data = idf.read(0.1, time_in_samples=True)
=======
        cfreq = idf.getInfo("freq1")
        srate = idf.getInfo("sampleRate")
        tInt, tStart, data = idf.read(0.1, timeInSamples=True)
>>>>>>> 1eeac733

        # Setup the ring metadata and gulp sizes
        ntime = data.shape[1]
        nstand, npol = data.shape[0] / 2, 2
        oshape = (ntime, nstand, npol)
        ogulp_size = ntime * nstand * npol * 8		# complex64
        self.oring.resize(ogulp_size, buffer_factor=10)

        self.size_proclog.update({"nseq_per_gulp": ntime})

        # Build the initial ring header
        ohdr = {}
        ohdr["time_tag"] = tStart
        ohdr["seq0"] = 0
        ohdr["chan0"] = int((cfreq - srate / 2) / self.chan_bw)
        ohdr["nchan"] = 1
        ohdr["cfreq"] = cfreq
        ohdr["bw"] = srate
        ohdr["nstand"] = nstand
        ohdr["npol"] = npol
        ohdr["nbit"] = 8
        ohdr["complex"] = True
        ohdr["axes"] = "time,stand,pol"
        ohdr_str = json.dumps(ohdr)

        # Fill the ring using the same data over and over again
        with self.oring.begin_writing() as oring:
            with oring.begin_sequence(time_tag=tStart, header=ohdr_str) as oseq:
                prev_time = time.time()
                if self.profile:
                    spani = 0
                while not self.shutdown_event.is_set():
                    # Get the current section to use
                    try:
                        _, _, next_data = idf.read(0.1, time_in_samples=True)
                    except Exception as e:
                        print("TBNFillerOp: Error - '%s'" % str(e))
                        idf.close()
                        self.shutdown()
                        break

                    curr_time = time.time()
                    acquire_time = curr_time - prev_time
                    prev_time = curr_time

                    with oseq.reserve(ogulp_size) as ospan:
                        curr_time = time.time()
                        reserve_time = curr_time - prev_time
                        prev_time = curr_time

                        # Setup and load
                        idata = data

                        odata = ospan.data_view(numpy.complex64).reshape(oshape)

                        # Transpose and reshape to time by stand by pol
                        idata = idata.transpose((1, 0))
                        idata = idata.reshape((ntime, nstand, npol))

                        # Save
                        odata[...] = idata

                    data = next_data

                    curr_time = time.time()
                    process_time = curr_time - prev_time
                    prev_time = curr_time
                    self.perf_proclog.update(
                        {
                            "acquire_time": acquire_time,
                            "reserve_time": reserve_time,
                            "process_time": process_time,
                        }
                    )
                    if self.profile:
                        spani += 1
                        if spani >= 10:
                            sys.exit()
                            break
        print("TBNFillerOp - Done")


class FDomainOp(object):
    def __init__(self, log, iring, oring, ntime_gulp=2500, nchan_out=1, profile=False, core=-1, gpu=-1):
        self.log = log
        self.iring = iring
        self.oring = oring
        self.ntime_gulp = ntime_gulp
        self.nchan_out = nchan_out
        self.core = core
        self.gpu = gpu
        self.profile = profile

        self.nchan_out = nchan_out

        self.bind_proclog = ProcLog(type(self).__name__ + "/bind")
        self.in_proclog = ProcLog(type(self).__name__ + "/in")
        self.out_proclog = ProcLog(type(self).__name__ + "/out")
        self.size_proclog = ProcLog(type(self).__name__ + "/size")
        self.sequence_proclog = ProcLog(type(self).__name__ + "/sequence0")
        self.perf_proclog = ProcLog(type(self).__name__ + "/perf")

        self.in_proclog.update({"nring": 1, "ring0": self.iring.name})
        self.out_proclog.update({"nring": 1, "ring0": self.oring.name})
        self.size_proclog.update({"nseq_per_gulp": self.ntime_gulp})
        self.shutdown_event = threading.Event()

    def shutdown(self):
        self.shutdown_event.set()

    def main(self):
        if self.core != -1:
            bifrost.affinity.set_core(self.core)
        if self.gpu != -1:
            BFSetGPU(self.gpu)
        self.bind_proclog.update(
            {
                "ncore": 1,
                "core0": bifrost.affinity.get_core(),
                "ngpu": 1,
                "gpu0": BFGetGPU(),
            }
        )

        with self.oring.begin_writing() as oring:
            for iseq in self.iring.read(guarantee=True):
                ihdr = json.loads(iseq.header.tostring())

                self.sequence_proclog.update(ihdr)
                print("FDomainOp: Config - %s" % ihdr)

                # Setup the ring metadata and gulp sizes
                nchan = self.nchan_out
                nstand = ihdr["nstand"]
                npol = ihdr["npol"]

                igulp_size = self.ntime_gulp * 1 * nstand * npol * 8  # complex64
                ishape = (self.ntime_gulp / nchan, nchan, nstand, npol)
                ogulp_size = self.ntime_gulp * 1 * nstand * npol * 1  # ci4
                oshape = (self.ntime_gulp / nchan, nchan, nstand, npol)
                # self.iring.resize(igulp_size)
                self.oring.resize(ogulp_size, buffer_factor=5)

                # Set the output header
                ohdr = ihdr.copy()
                ohdr["nchan"] = nchan
                ohdr["nbit"] = 4
                ohdr["axes"] = "time,chan,stand,pol"
                ohdr_str = json.dumps(ohdr)

                prev_time = time.time()
                with oring.begin_sequence(time_tag=iseq.time_tag, header=ohdr_str) as oseq:
                    print("FDomain Out Sequence!")
                    iseq_spans = iseq.read(igulp_size)
                    while not self.iring.writing_ended():
                        for ispan in iseq_spans:
                            if ispan.size < igulp_size:
                                continue  # Ignore final gulp
                            curr_time = time.time()
                            acquire_time = curr_time - prev_time
                            prev_time = curr_time

                            if self.profile:
                                spani = 0

                            with oseq.reserve(ogulp_size) as ospan:
                                curr_time = time.time()
                                reserve_time = curr_time - prev_time
                                prev_time = curr_time

                                # Setup and load
                                idata = ispan.data_view(numpy.complex64).reshape(ishape)

                                odata = ospan.data_view(numpy.int8).reshape(oshape)

                                # FFT, shift, and phase
                                fdata = fft(idata, axis=1)
                                fdata = numpy.fft.fftshift(fdata, axes=1)
                                fdata = bifrost.ndarray(fdata, space="system")

                                # Quantization
                                try:
                                    Quantize(fdata, qdata, scale=1. / numpy.sqrt(nchan))
                                except NameError:
                                    qdata = bifrost.ndarray(shape=fdata.shape, native=False, dtype="ci4")
                                    Quantize(fdata, qdata, scale=1. / numpy.sqrt(nchan))

                                # Save
                                odata[...] = qdata.copy(space="cuda_host").view(numpy.int8).reshape(oshape)

                                if self.profile:
                                    spani += 1
                                    if spani >= 10:
                                        sys.exit()
                                        break

                            curr_time = time.time()
                            process_time = curr_time - prev_time
                            prev_time = curr_time
                            self.perf_proclog.update(
                                {
                                    "acquire_time": acquire_time,
                                    "reserve_time": reserve_time,
                                    "process_time": process_time,
                                }
                            )
                    # Only do one pass through the loop
        print("FDomainOp - Done")


class TBFOfflineCaptureOp(object):
    def __init__(self, log, oring, filename, chan_bw=25000, profile=False, core=-1):
        self.log = log
        self.oring = oring
        self.filename = filename
        self.core = core
        self.profile = profile
        self.chan_bw = 25000

        self.bind_proclog = ProcLog(type(self).__name__ + "/bind")
        self.out_proclog = ProcLog(type(self).__name__ + "/out")
        self.size_proclog = ProcLog(type(self).__name__ + "/size")
        self.sequence_proclog = ProcLog(type(self).__name__ + "/sequence0")
        self.perf_proclog = ProcLog(type(self).__name__ + "/perf")
        self.out_proclog.update({"nring": 1, "ring0": self.oring.name})

        self.shutdown_event = threading.Event()

    def shutdown(self):
        self.shutdown_event.set()

    def main(self):
        if self.core != -1:
            bifrost.affinity.set_core(self.core)
        self.bind_proclog.update(
            {"ncore": 1, "core0": bifrost.affinity.get_core(), }
        )

        idf = TBFFile(self.filename)
<<<<<<< HEAD
        srate = idf.get_info('sample_rate')
        chans = numpy.round(idf.get_info('freq1') / srate).astype(numpy.int32)
        chan0 = int(chans[0])
        nchan = len(chans)
        tInt, tStart, data = idf.read(0.1, time_in_samples=True)
        
=======
        srate = idf.getInfo("sampleRate")
        chans = numpy.round(idf.getInfo("freq1") / srate).astype(numpy.int32)
        chan0 = int(chans[0])
        nchan = len(chans)
        tInt, tStart, data = idf.read(0.1, timeInSamples=True)

>>>>>>> 1eeac733
        # Setup the ring metadata and gulp sizes
        ntime = data.shape[2]
        nstand, npol = data.shape[0] / 2, 2
        oshape = (ntime, nchan, nstand, npol)
        ogulp_size = ntime * nchan * nstand * npol * 1  # ci4
        self.oring.resize(ogulp_size)

        self.size_proclog.update({"nseq_per_gulp": ntime})

        # Build the initial ring header
        ohdr = {}
        ohdr["time_tag"] = tStart
        ohdr["seq0"] = 0
        ohdr["chan0"] = chan0
        ohdr["nchan"] = nchan
        ohdr["cfreq"] = (chan0 + 0.5 * (nchan - 1)) * srate
        ohdr["bw"] = srate * nchan
        ohdr["nstand"] = nstand
        ohdr["npol"] = npol
        ohdr["nbit"] = 4
        ohdr["complex"] = True
        ohdr["axes"] = "time,chan,stand,pol"
        ohdr_str = json.dumps(ohdr)

        # Fill the ring using the same data over and over again
        with self.oring.begin_writing() as oring:
            with oring.begin_sequence(time_tag=tStart, header=ohdr_str) as oseq:
                prev_time = time.time()
                if self.profile:
                    spani = 0
                while not self.shutdown_event.is_set():
                    # Get the current section to use
                    try:
                        _, _, next_data = idf.read(0.1, time_in_samples=True)
                    except Exception as e:
                        print("TBFFillerOp: Error - '%s'" % str(e))
                        idf.close()
                        self.shutdown()
                        break

                    curr_time = time.time()
                    acquire_time = curr_time - prev_time
                    prev_time = curr_time

                    with oseq.reserve(ogulp_size) as ospan:
                        curr_time = time.time()
                        reserve_time = curr_time - prev_time
                        prev_time = curr_time

                        # Setup and load
                        idata = data

                        odata = ospan.data_view(numpy.int8).reshape(oshape)

                        # Transpose and reshape to time by channel by stand by pol
                        idata = idata.transpose((2, 1, 0))
                        idata = idata.reshape((ntime, nchan, nstand, npol))
                        idata = idata.copy()

                        # Quantization
                        try:
                            Quantize(idata, qdata, scale=1. / numpy.sqrt(nchan))
                        except NameError:
                            qdata = bifrost.ndarray(shape=idata.shape, native=False, dtype="ci4")
                            Quantize(idata, qdata, scale=1.0)

                        # Save
                        odata[...] = qdata.copy(space="cuda_host").view(numpy.int8).reshape(oshape)

                    data = next_data

                    curr_time = time.time()
                    process_time = curr_time - prev_time
                    prev_time = curr_time
                    self.perf_proclog.update(
                        {
                            "acquire_time": acquire_time,
                            "reserve_time": reserve_time,
                            "process_time": process_time,
                        }
                    )
                    if self.profile:
                        spani += 1
                        if spani >= 10:
                            sys.exit()
                            break
        print("TBFFillerOp - Done")


# For when we don't need to care about doing the F-Engine ourself.
# TODO: Implement this come implementation time...
FS = 196.0e6
CHAN_BW = 25.0e3
ADP_EPOCH = datetime.datetime(1970, 1, 1)


class FEngineCaptureOp(object):
    """Receives Fourier Spectra from LWA FPGA."""

    def __init__(self, log, *args, **kwargs):
        self.log = log
        self.args = args
        self.kwargs = kwargs
        self.utc_start = self.kwargs["utc_start"]
        del self.kwargs["utc_start"]
        self.shutdown_event = threading.Event()

    def shutdown(self):
        self.shutdown_event.set()

    def seq_callback(self, seq0, chan0, nchan, nsrc, time_tag_ptr, hdr_ptr, hdr_size_ptr):
        timestamp0 = int((self.utc_start - ADP_EPOCH).total_seconds())
        time_tag0 = timestamp0 * int(FS)
        time_tag = time_tag0 + seq0 * (int(FS) // int(CHAN_BW))
        print("++++++++++++++++ seq0     =", seq0)
        print("                 time_tag =", time_tag)
        time_tag_ptr[0] = time_tag
        hdr = {
            "time_tag": time_tag,
            "seq0": seq0,
            "chan0": chan0,
            "nchan": nchan,
            "cfreq": (chan0 + 0.5 * (nchan - 1)) * CHAN_BW,
            "bw": nchan * CHAN_BW,
            "nstand": nsrc * 16,
            # 'stand0':   src0*16, # TODO: Pass src0 to the callback too(?)
            "npol": 2,
            "complex": True,
            "nbit": 4,
            "axes": "time,chan,stand,pol",
        }
        print("******** CFREQ:", hdr["cfreq"])
        hdr_str = json.dumps(hdr)
        # TODO: Can't pad with NULL because returned as C-string
        # hdr_str = json.dumps(hdr).ljust(4096, '\0')
        # hdr_str = json.dumps(hdr).ljust(4096, ' ')
        self.header_buf = ctypes.create_string_buffer(hdr_str)
        hdr_ptr[0] = ctypes.cast(self.header_buf, ctypes.c_void_p)
        hdr_size_ptr[0] = len(hdr_str)
        return 0

    def main(self):
        seq_callback = bf.BFudpcapture_sequence_callback(self.seq_callback)
        with BF_UDPCapture(
            *self.args, sequence_callback=seq_callback, **self.kwargs
        ) as capture:
            while not self.shutdown_event.is_set():
                status = capture.recv()
        del capture


class DecimationOp(object):
    def __init__(self, log, iring, oring, ntime_gulp=2500, nchan_out=1, npol_out=2, guarantee=True, core=-1):
        self.log = log
        self.iring = iring
        self.oring = oring
        self.ntime_gulp = ntime_gulp
        self.nchan_out = nchan_out
        self.npol_out = npol_out
        self.guarantee = guarantee
        self.core = core

        self.bind_proclog = ProcLog(type(self).__name__ + "/bind")
        self.in_proclog = ProcLog(type(self).__name__ + "/in")
        self.out_proclog = ProcLog(type(self).__name__ + "/out")
        self.size_proclog = ProcLog(type(self).__name__ + "/size")
        self.sequence_proclog = ProcLog(type(self).__name__ + "/sequence0")
        self.perf_proclog = ProcLog(type(self).__name__ + "/perf")

        self.in_proclog.update({"nring": 1, "ring0": self.iring.name})
        self.out_proclog.update({"nring": 1, "ring0": self.oring.name})
        self.size_proclog.update({"nseq_per_gulp": self.ntime_gulp})

    def main(self):
        if self.core != -1:
            bifrost.affinity.set_core(self.core)
        self.bind_proclog.update(
            {"ncore": 1, "core0": bifrost.affinity.get_core(), }
        )

        with self.oring.begin_writing() as oring:
            for iseq in self.iring.read(guarantee=self.guarantee):
                ihdr = json.loads(iseq.header.tostring())

                self.sequence_proclog.update(ihdr)

                self.log.info("Decimation: Start of new sequence: %s", str(ihdr))

                nchan = ihdr["nchan"]
                nstand = ihdr["nstand"]
                npol = ihdr["npol"]
                chan0 = ihdr["chan0"]

                igulp_size = self.ntime_gulp * nchan * nstand * npol * 1  # ci4
                ishape = (self.ntime_gulp, nchan, nstand, npol)
                ogulp_size = self.ntime_gulp * self.nchan_out * nstand * self.npol_out * 1  # ci4
                oshape = (self.ntime_gulp, self.nchan_out, nstand, self.npol_out)
                self.iring.resize(igulp_size)
                self.oring.resize(ogulp_size)  # , obuf_size)

                ohdr = ihdr.copy()
                ohdr["nchan"] = self.nchan_out
                ohdr["npol"] = self.npol_out
                ohdr["cfreq"] = (chan0 + 0.5 * (self.nchan_out - 1)) * CHAN_BW
                ohdr["bw"] = self.nchan_out * CHAN_BW
                ohdr_str = json.dumps(ohdr)

                prev_time = time.time()
                with oring.begin_sequence(time_tag=iseq.time_tag, header=ohdr_str) as oseq:
                    for ispan in iseq.read(igulp_size):
                        if ispan.size < igulp_size:
                            continue  # Ignore final gulp
                        curr_time = time.time()
                        acquire_time = curr_time - prev_time
                        prev_time = curr_time

                        with oseq.reserve(ogulp_size) as ospan:
                            curr_time = time.time()
                            reserve_time = curr_time - prev_time
                            prev_time = curr_time

                            idata = ispan.data_view(numpy.uint8).reshape(ishape)
                            odata = ospan.data_view(numpy.uint8).reshape(oshape)

                            sdata = idata[:, :self.nchan_out, :, :]
                            if self.npol_out != npol:
                                sdata = sdata[:, :, :, :self.npol_out]
                            odata[...] = sdata

                            curr_time = time.time()
                            process_time = curr_time - prev_time
                            prev_time = curr_time
                            self.perf_proclog.update(
                                {
                                    "acquire_time": acquire_time,
                                    "reserve_time": reserve_time,
                                    "process_time": process_time,
                                }
                            )


class TransposeOp(object):
    def __init__(self, log, iring, oring, ntime_gulp=2500, guarantee=True, core=-1):
        self.log = log
        self.iring = iring
        self.oring = oring
        self.ntime_gulp = ntime_gulp
        self.guarantee = guarantee
        self.core = core

        self.bind_proclog = ProcLog(type(self).__name__ + "/bind")
        self.in_proclog = ProcLog(type(self).__name__ + "/in")
        self.out_proclog = ProcLog(type(self).__name__ + "/out")
        self.size_proclog = ProcLog(type(self).__name__ + "/size")
        self.sequence_proclog = ProcLog(type(self).__name__ + "/sequence0")
        self.perf_proclog = ProcLog(type(self).__name__ + "/perf")

        self.in_proclog.update({"nring": 1, "ring0": self.iring.name})
        self.out_proclog.update({"nring": 1, "ring0": self.oring.name})
        self.size_proclog.update({"nseq_per_gulp": self.ntime_gulp})

    def main(self):
        if self.core != -1:
            bifrost.affinity.set_core(self.core)
        self.bind_proclog.update(
            {"ncore": 1, "core": bifrost.affinity.get_core(), }
        )

        with self.oring.begin_writing() as oring:
            for iseq in self.iring.read(guarantee=self.guarantee):
                ihdr = json.loads(iseq.header.tostring())

                self.sequence_proclog.update(ihdr)

                self.log.info("Transpose: Start of new sequence: %s", str(ihdr))

                nchan = ihdr["nchan"]
                nstand = ihdr["nstand"]
                npol = ihdr["npol"]
                chan0 = ihdr["chan0"]

                igulp_size = self.ntime_gulp * nchan * nstand * npol * 1  # ci4
                ishape = (self.ntime_gulp, nchan, nstand, npol)
                ogulp_size = self.ntime_gulp * nchan * npol * nstand * 1  # ci4
                oshape = (self.ntime_gulp, nchan, npol, nstand)
                self.iring.resize(igulp_size)
                self.oring.resize(ogulp_size)  # , obuf_size)

                ohdr = ihdr.copy()
                ohdr["axes"] = "time,chan,pol,stand"
                ohdr_str = json.dumps(ohdr)

                prev_time = time.time()
                with oring.begin_sequence(time_tag=iseq.time_tag, header=ohdr_str) as oseq:
                    for ispan in iseq.read(igulp_size):
                        if ispan.size < igulp_size:
                            continue  # Ignore final gulp
                        curr_time = time.time()
                        acquire_time = curr_time - prev_time
                        prev_time = curr_time

                        with oseq.reserve(ogulp_size) as ospan:
                            curr_time = time.time()
                            reserve_time = curr_time - prev_time
                            prev_time = curr_time

                            idata = ispan.data_view(numpy.uint8).reshape(ishape)
                            odata = ospan.data_view(numpy.uint8).reshape(oshape)

                            idata = idata.transpose(0, 1, 3, 2)
                            odata[...] = idata.copy()

                            curr_time = time.time()
                            process_time = curr_time - prev_time
                            prev_time = curr_time
                            self.perf_proclog.update(
                                {
                                    "acquire_time": acquire_time,
                                    "reserve_time": reserve_time,
                                    "process_time": process_time,
                                }
                            )

class CalibrationOp(object):
    def __init__(self, log, iring, oring, *args, **kwargs):
        pass


class MOFFCorrelatorOp(object):
    def __init__(
        self,
        log,
        iring,
        oring,
        antennas,
        grid_size,
        grid_resolution,
        ntime_gulp=2500,
        accumulation_time=10000,
        core=-1,
        gpu=-1,
        remove_autocorrs=False,
        benchmark=False,
        profile=False,
        *args,
        **kwargs
    ):
        self.log = log
        self.iring = iring
        self.oring = oring
        self.ntime_gulp = ntime_gulp
        self.accumulation_time = accumulation_time

        self.antennas = antennas
        locations = numpy.empty(shape=(0, 3))
        for ant in self.antennas:
            locations = numpy.vstack((locations, [ant.stand[0], ant.stand[1], ant.stand[2]]))
        locations = numpy.delete(locations, list(range(0, locations.shape[0], 2)), axis=0)
        locations[255, :] = 0.0
        self.locations = locations

        self.grid_size = grid_size
        self.grid_resolution = grid_resolution

        self.core = core
        self.gpu = gpu
        self.remove_autocorrs = remove_autocorrs
        self.benchmark = benchmark
        self.newflag = True
        self.profile = profile

        self.bind_proclog = ProcLog(type(self).__name__ + "/bind")
        self.in_proclog = ProcLog(type(self).__name__ + "/in")
        self.out_proclog = ProcLog(type(self).__name__ + "/out")
        self.size_proclog = ProcLog(type(self).__name__ + "/size")
        self.sequence_proclog = ProcLog(type(self).__name__ + "/sequence0")
        self.perf_proclog = ProcLog(type(self).__name__ + "/perf")

        self.in_proclog.update({"nring": 1, "ring0": self.iring.name})
        self.out_proclog.update({"nring": 1, "ring0": self.oring.name})
        self.size_proclog.update({"nseq_per_gulp": self.ntime_gulp})

        self.ant_extent = 1

        self.shutdown_event = threading.Event()

    def shutdown(self):
        self.shutdown_event.set()

    def main(self):
        if self.core != -1:
            bifrost.affinity.set_core(self.core)
        if self.gpu != -1:
            BFSetGPU(self.gpu)
        self.bind_proclog.update(
            {
                "ncore": 1,
                "core0": bifrost.affinity.get_core(),
                "ngpu": 1,
                "gpu0": BFGetGPU(),
            }
        )

        runtime_history = deque([], 50)
        accum = 0
        with self.oring.begin_writing() as oring:
            for iseq in self.iring.read(guarantee=True):
                ihdr = json.loads(iseq.header.tostring())
                self.sequence_proclog.update(ihdr)
                self.log.info("MOFFCorrelatorOp: Config - %s" % ihdr)
                chan0 = ihdr["chan0"]
                nchan = ihdr["nchan"]
                nstand = ihdr["nstand"]
                npol = ihdr["npol"]
                self.newflag = True
                accum = 0

                igulp_size = self.ntime_gulp * nchan * nstand * npol * 1  # ci4
                itshape = (self.ntime_gulp, nchan, npol, nstand)

                freq = (chan0 + numpy.arange(nchan)) * CHAN_BW
                sampling_length, locs, sll = GenerateLocations(
                    self.locations,
                    freq,
                    self.ntime_gulp,
                    nchan,
                    npol,
                    grid_size=self.grid_size,
                    grid_resolution=self.grid_resolution
                )
                try:
                    copy_array(self.locs, bifrost.ndarray(locs.astype(numpy.int32)))
                except AttributeError:
                    self.locs = bifrost.ndarray(locs.astype(numpy.int32), space="cuda")

                ohdr = ihdr.copy()
                ohdr["nbit"] = 64

                ohdr["npol"] = npol ** 2  # Because of cross multiplying shenanigans
                ohdr["grid_size_x"] = self.grid_size
                ohdr["grid_size_y"] = self.grid_size
                ohdr["axes"] = "time,chan,pol,gridy,gridx"
                ohdr["sampling_length_x"] = sampling_length
                ohdr["sampling_length_y"] = sampling_length
                ohdr["accumulation_time"] = self.accumulation_time
                ohdr["FS"] = FS
                ohdr["latitude"] = lwasv.lat * 180. / numpy.pi
                ohdr["longitude"] = lwasv.lon * 180. / numpy.pi
                ohdr["telescope"] = "LWA-SV"
                ohdr["data_units"] = "UNCALIB"
                if ohdr["npol"] == 1:
                    ohdr["pols"] = ["xx"]
                elif ohdr["npol"] == 2:
                    ohdr["pols"] = ["xx", "yy"]
                elif ohdr["npol"] == 4:
                    ohdr["pols"] = ["xx", "xy", "yx", "yy"]
                else:
                    raise ValueError("Cannot write fits file without knowing polarization list")
                ohdr_str = json.dumps(ohdr)

                # Setup the kernels to include phasing terms for zenith
                # Phases are Ntime x Nchan x Npol x Nstand x extent x extent
<<<<<<< HEAD
                freq.shape += (1,1)
                phases = numpy.zeros((self.ntime_gulp,nchan,npol,nstand,self.ant_extent,self.ant_extent), dtype=numpy.complex64)
                for i in range(nstand):
                    ## X
                    a = self.antennas[2*i + 0]
=======
                freq.shape += (1, 1)
                phases = numpy.zeros(
                    (self.ntime_gulp, nchan, npol, nstand, self.ant_extent, self.ant_extent),
                    dtype=numpy.complex64
                )
                for i in range(nstand):
                    # X
                    a = self.antennas[2 * i + 0]
>>>>>>> 1eeac733
                    delay = a.cable.delay(freq) - a.stand.z / speedOfLight
                    phases[:, :, 0, i, :, :] = numpy.exp(2j * numpy.pi * freq * delay)
                    phases[:, :, 0, i, :, :] /= numpy.sqrt(a.cable.gain(freq))
                    if npol == 2:
                        # Y
                        a = self.antennas[2 * i + 1]
                        delay = a.cable.delay(freq) - a.stand.z / speedOfLight
                        phases[:, :, 1, i, :, :] = numpy.exp(2j * numpy.pi * freq * delay)
                        phases[:, :, 1, i, :, :] /= numpy.sqrt(a.cable.gain(freq))
                    # Explicit outrigger masking - we probably want to do
                    # away with this at some point
                    if a.stand.id == 256:
                        phases[:, :, :, i, :, :] = 0.0
                phases = phases.conj()
                phases = bifrost.ndarray(phases)
                try:
                    copy_array(gphases, phases)
                except NameError:
                    gphases = phases.copy(space="cuda")

                oshape = (1, nchan, npol ** 2, self.grid_size, self.grid_size)
                ogulp_size = nchan * npol ** 2 * self.grid_size * self.grid_size * 8
                self.iring.resize(igulp_size)
                self.oring.resize(ogulp_size, buffer_factor=5)
                prev_time = time.time()
                with oring.begin_sequence(time_tag=iseq.time_tag, header=ohdr_str) as oseq:
                    iseq_spans = iseq.read(igulp_size)
                    while not self.iring.writing_ended():
                        reset_sequence = False

                        if self.profile:
                            spani = 0

                        for ispan in iseq_spans:
                            if ispan.size < igulp_size:
                                continue  # Ignore final gulp
                            curr_time = time.time()
                            acquire_time = curr_time - prev_time
                            prev_time = curr_time

                            if self.benchmark is True:
                                print(" ------------------ ")

                            # Correlator
                            # Setup and load
                            idata = ispan.data_view(numpy.uint8).reshape(itshape)
                            # Fix the type
                            tdata = bifrost.ndarray(shape=itshape, dtype="ci4", native=False, buffer=idata.ctypes.data)

                            if self.benchmark is True:
                                time1 = time.time()
                            # tdata = tdata.transpose((0,1,3,2))

                            tdata = tdata.copy(space="cuda")
                            if self.benchmark is True:
                                time1a = time.time()
                                print("  Input copy time: %f" % (time1a - time1))

                            # Unpack
                            try:
                                udata = udata.reshape(*tdata.shape)
                                Unpack(tdata, udata)
                            except NameError:
                                udata = bifrost.ndarray(shape=tdata.shape, dtype=numpy.complex64, space="cuda")
                                Unpack(tdata, udata)
                            if self.benchmark is True:
                                time1b = time.time()

                            # Phase
                            # bifrost.map('a(i,j,k,l) *= b(j,k,l)',
                            #            {'a':udata, 'b':gphases}, axis_names=('i','j','k','l'), shape=udata.shape)
                            if self.benchmark is True:
                                time1c = time.time()
                                print("  Unpack and phase-up time: %f" % (time1c - time1a))

                            # Make sure we have a place to put the gridded data
                            # Gridded Antennas
                            try:
                                gdata = gdata.reshape(
                                    self.ntime_gulp, nchan, npol, self.grid_size, self.grid_size
                                )
                                memset_array(gdata, 0)
                            except NameError:
                                gdata = bifrost.zeros(
                                    shape=(self.ntime_gulp, nchan, npol, self.grid_size, self.grid_size),
                                    dtype=numpy.complex64,
                                    space="cuda"
                                )

                            # Grid the Antennas
                            if self.benchmark is True:
                                timeg1 = time.time()

                            try:
                                bf_romein.execute(udata, gdata)
                            except NameError:
                                bf_romein = Romein()
                                bf_romein.init(self.locs, gphases, self.grid_size, polmajor=True)
                                bf_romein.execute(udata, gdata)
                            gdata = gdata.reshape(self.ntime_gulp * nchan * npol, self.grid_size, self.grid_size)
                            # gdata = self.LinAlgObj.matmul(1.0, udata, bfantgridmap, 0.0, gdata)
                            if self.benchmark is True:
                                timeg2 = time.time()
                                print("  Romein time: %f" % (timeg2 - timeg1))

                            # Inverse transform

                            if self.benchmark is True:
                                timefft1 = time.time()
                            try:

                                bf_fft.execute(gdata, gdata, inverse=True)
                            except NameError:

                                bf_fft = Fft()
                                bf_fft.init(gdata, gdata, axes=(1, 2))
                                bf_fft.execute(gdata, gdata, inverse=True)
                            gdata = gdata.reshape(1, self.ntime_gulp, nchan, npol, self.grid_size, self.grid_size)
                            if self.benchmark is True:
                                timefft2 = time.time()
                                print("  FFT time: %f" % (timefft2 - timefft1))

                            # print("Accum: %d"%accum,end='\n')
                            if self.newflag is True:
                                try:
                                    crosspol = crosspol.reshape(self.ntime_gulp, nchan, npol ** 2, self.grid_size, self.grid_size)
                                    accumulated_image = accumulated_image.reshape(1, nchan, npol ** 2, self.grid_size, self.grid_size)
                                    memset_array(crosspol, 0)
                                    memset_array(accumulated_image, 0)

                                except NameError:
                                    crosspol = bifrost.zeros(
                                        shape=(self.ntime_gulp, nchan, npol ** 2, self.grid_size, self.grid_size),
                                        dtype=numpy.complex64,
                                        space="cuda"
                                    )
                                    accumulated_image = bifrost.zeros(
                                        shape=(1, nchan, npol ** 2, self.grid_size, self.grid_size),
                                        dtype=numpy.complex64,
                                        space="cuda"
                                    )
                                self.newflag = False

                            if self.remove_autocorrs is True:

                                # Setup everything for the autocorrelation calculation.
                                try:
                                    # If one isn't allocated, then none of them are.
                                    autocorrs = autocorrs.reshape(self.ntime_gulp, nchan, npol ** 2, nstand)
                                    autocorr_g = autocorr_g.reshape(nchan * npol ** 2, self.grid_size, self.grid_size)
                                except NameError:
                                    autocorrs = bifrost.ndarray(shape=(self.ntime_gulp, nchan, npol ** 2, nstand), dtype=numpy.complex64, space="cuda")
                                    autocorrs_av = bifrost.zeros(shape=(1, nchan, npol ** 2, nstand), dtype=numpy.complex64, space="cuda")
                                    autocorr_g = bifrost.zeros(shape=(1, nchan, npol ** 2, self.grid_size, self.grid_size), dtype=numpy.complex64, space="cuda")
                                    autocorr_lo = bifrost.ndarray(numpy.ones(shape=(3, 1, nchan, npol ** 2, nstand), dtype=numpy.int32) * self.grid_size / 2, space="cuda")
                                    autocorr_il = bifrost.ndarray(numpy.ones(shape=(1, nchan, npol**2, nstand, self.ant_extent, self.ant_extent), dtype=numpy.complex64), space="cuda")

                                # Cross multiply to calculate autocorrs
                                bifrost.map(
                                    "a(i,j,k,l) += (b(i,j,k/2,l) * b(i,j,k%2,l).conj())",
                                    {"a": autocorrs, "b": udata, "t": self.ntime_gulp},
                                    axis_names=("i", "j", "k", "l"),
                                    shape=(self.ntime_gulp, nchan, npol ** 2, nstand),
                                )

                            bifrost.map(
                                "a(i,j,p,k,l) += b(0,i,j,p/2,k,l)*b(0,i,j,p%2,k,l).conj()",
                                {"a": crosspol, "b": gdata},
                                axis_names=("i", "j", "p", "k", "l"),
                                shape=(self.ntime_gulp, nchan, npol**2, self.grid_size, self.grid_size),
                            )
                            # crosspol = crosspol.reshape(self.ntime_gulp*nchan, npol**2, self.grid_size*self.grid_size)
                            # gdata = gdata.reshape(self.ntime_gulp*nchan, npol, self.grid_size*self.grid_size)
                            # bifrost.map("""a(i,0,j) += b(i,0,j).mag2();
                            #                a(i,1,j) = cfcmaf(b(i,1,j), b(i,0,j), a(i,1,j));
                            #                a(i,2,j) = a(i,1,j).conj();
                            #                a(i,3,j) += b(i,1,j).mag2();""",
                            #             {'a':crosspol, 'b':gdata},
                            #             axis_names=('i','j'),
                            #             shape=(self.ntime_gulp*nchan, npol**2, self.grid_size*self.grid_size))
                            crosspol = crosspol.reshape(self.ntime_gulp, nchan, npol ** 2, self.grid_size, self.grid_size)
                            gdata = gdata.reshape(1, self.ntime_gulp, nchan, npol, self.grid_size, self.grid_size)

                            # Increment
                            accum += 1e3 * self.ntime_gulp / CHAN_BW

                            if accum >= self.accumulation_time:

                                bifrost.reduce(crosspol, accumulated_image, op="sum")
                                if self.remove_autocorrs is True:
                                    # Reduce along time axis.
                                    bifrost.reduce(autocorrs, autocorrs_av, op="sum")
                                    # Grid the autocorrelations.
                                    autocorr_g = autocorr_g.reshape(1, nchan, npol ** 2, self.grid_size, self.grid_size)
                                    try:
                                        bf_romein_autocorr.execute(autocorrs_av, autocorr_g)
                                    except NameError:
                                        bf_romein_autocorr = Romein()
                                        bf_romein_autocorr.init(autocorr_lo, autocorr_il, self.grid_size, polmajor=True)
                                        bf_romein_autocorr.execute(autocorrs_av, autocorr_g)
                                    autocorr_g = autocorr_g.reshape(1 * nchan * npol ** 2, self.grid_size, self.grid_size)
                                    # autocorr_g = romein_float(autocorrs_av,autocorr_g,autocorr_il,autocorr_lx,autocorr_ly,autocorr_lz,self.ant_extent,self.grid_size,nstand,nchan*npol**2)
                                    # Inverse FFT
                                    try:
                                        ac_fft.execute(autocorr_g, autocorr_g, inverse=True)
                                    except NameError:
                                        ac_fft = Fft()
                                        ac_fft.init(autocorr_g, autocorr_g, axes=(1, 2), apply_fftshift=True)
                                        ac_fft.execute(autocorr_g, autocorr_g, inverse=True)

                                    accumulated_image = accumulated_image.reshape(nchan, npol ** 2, self.grid_size, self.grid_size)
                                    autocorr_g = autocorr_g.reshape(nchan, npol ** 2, self.grid_size, self.grid_size)
                                    bifrost.map("a(i,j,k,l) -= b(i,j,k,l)",
                                                {"a": accumulated_image, "b": autocorr_g},
                                                axis_names=("i", "j", "k", "l"),
                                                shape=(nchan, npol ** 2, self.grid_size, self.grid_size))

                                curr_time = time.time()
                                process_time = curr_time - prev_time
                                prev_time = curr_time

                                with oseq.reserve(ogulp_size) as ospan:
                                    odata = ospan.data_view(numpy.complex64).reshape(oshape)
                                    accumulated_image = accumulated_image.reshape(oshape)
                                    odata[...] = accumulated_image
                                    bifrost.device.stream_synchronize()

                                curr_time = time.time()
                                reserve_time = curr_time - prev_time
                                prev_time = curr_time

                                self.newflag = True
                                accum = 0

                                if self.remove_autocorrs is True:
                                    autocorr_g = autocorr_g.reshape(oshape)
                                    memset_array(autocorr_g, 0)
                                    memset_array(autocorrs, 0)
                                    memset_array(autocorrs_av, 0)

                            else:
                                process_time = 0.0
                                reserve_time = 0.0

                            curr_time = time.time()
                            process_time += curr_time - prev_time
                            prev_time = curr_time

                            # TODO: Autocorrs using Romein??
                            # Output for gridded electric fields.
                            if self.benchmark is True:
                                time1h = time.time()
                            # gdata = gdata.reshape(self.ntime_gulp,nchan,2,self.grid_size,self.grid_size)
                            # image/autos, time, chan, pol, gridx, grid.
                            # accumulated_image = accumulated_image.reshape(oshape)

                            if self.benchmark is True:
                                time2 = time.time()
                                print("-> GPU Time Taken: %f" % (time2 - time1))

                                runtime_history.append(time2 - time1)
                                print("-> Average GPU Time Taken: %f (%i samples)" % (1.0 * sum(runtime_history) / len(runtime_history), len(runtime_history)))
                            if self.profile:
                                spani += 1
                                if spani >= 10:
                                    sys.exit()
                                    break

                            self.perf_proclog.update(
                                {
                                    "acquire_time": acquire_time,
                                    "reserve_time": reserve_time,
                                    "process_time": process_time,
                                }
                            )

                        # Reset to move on to the next input sequence?
                        if not reset_sequence:
                            break


# An alternative correlation step which uses a direct fourier transform.
# This makes use of the DFT as a linear operator, and the high locality
# of a matrix multiplication to form sky images with perfect wide field correction.
class MOFF_DFT_CorrelatorOp(object):
    def __init__(
        self,
        log,
        iring,
        oring,
        antennas,
        skymodes=64,
        ntime_gulp=2500,
        accumulation_time=10000,
        core=-1,
        gpu=-1,
        benchmark=False,
        profile=False,
        *args,
        **kwargs
    ):
        self.log = log
        self.iring = iring
        self.oring = oring
        self.ntime_gulp = ntime_gulp
        self.accumulation_time = accumulation_time

        # Setup Antennas
        self.antennas = antennas
        locations = numpy.empty(shape=(0, 3))
        for ant in self.antennas:
            locations = numpy.vstack((locations, [ant.stand[0], ant.stand[1], ant.stand[2]]))
        locations = numpy.delete(locations, list(range(0, locations.shape[0], 2)), axis=0)
        # locations[255,:] = 0.0
        self.locations = locations

        # LinAlg

        self.LinAlgObj = LinAlg()

        # Setup Direct Fourier Transform Matrix
        self.dftm = None
        self.skymodes1d = skymodes
        self.skymodes = skymodes ** 2
        self.core = core
        self.gpu = gpu
        self.benchmark = benchmark
        self.newflag = True
        self.profile = profile

        self.bind_proclog = ProcLog(type(self).__name__ + "/bind")
        self.in_proclog = ProcLog(type(self).__name__ + "/in")
        self.out_proclog = ProcLog(type(self).__name__ + "/out")
        self.size_proclog = ProcLog(type(self).__name__ + "/size")
        self.sequence_proclog = ProcLog(type(self).__name__ + "/sequence0")
        self.perf_proclog = ProcLog(type(self).__name__ + "/perf")

        self.in_proclog.update({"nring": 1, "ring0": self.iring.name})
        self.out_proclog.update({"nring": 1, "ring0": self.oring.name})
        self.size_proclog.update({"nseq_per_gulp": self.ntime_gulp})

        self.ant_extent = 1

        self.shutdown_event = threading.Event()

    def shutdown(self):
        self.shutdown_event.set()

    def main(self):
        if self.core != -1:
            bifrost.affinity.set_core(self.core)
        if self.gpu != -1:
            BFSetGPU(self.gpu)
        self.bind_proclog.update(
            {
                "ncore": 1,
                "core0": bifrost.affinity.get_core(),
                "ngpu": 1,
                "gpu0": BFGetGPU(),
            }
        )

        runtime_history = deque([], 50)
        accum = 0
        with self.oring.begin_writing() as oring:
            for iseq in self.iring.read(guarantee=True):
                ihdr = json.loads(iseq.header.tostring())
                self.sequence_proclog.update(ihdr)
                self.log.info("MOFFCorrelatorOp: Config - %s" % ihdr)
                chan0 = ihdr["chan0"]
                nchan = ihdr["nchan"]
                nstand = ihdr["nstand"]
                npol = ihdr["npol"]
                self.newflag = True
                accum = 0

                igulp_size = self.ntime_gulp * nchan * nstand * npol * 1  # ci4
                itshape = (self.ntime_gulp, nchan, npol, nstand)

                # Sample locations at right u/v/w values
                freq = (chan0 + numpy.arange(nchan)) * CHAN_BW
                locs = Generate_DFT_Locations(self.locations, freq,
                                              self.ntime_gulp, nchan, npol)

                try:
                    copy_array(self.locs, bifrost.ndarray(locs.astype(numpy.int32)))
                except AttributeError:
                    self.locs = bifrost.ndarray(locs.astype(numpy.int32), space="cuda")

                ohdr = ihdr.copy()
                ohdr["nbit"] = 64

                ms_per_gulp = 1e3 * self.ntime_gulp / CHAN_BW
                new_accumulation_time = numpy.ceil(self.accumulation_time / ms_per_gulp) * ms_per_gulp
                if new_accumulation_time != self.accumulation_time:
                    self.log.warning("Adjusting accumulation time from %.3f ms to %.3f ms",
                                     self.accumulation_time, new_accumulation_time)
                    self.accumulation_time = new_accumulation_time

                ohdr["npol"] = npol ** 2  # Because of cross multiplying shenanigans
                ohdr["skymodes"] = self.skymodes
                ohdr["grid_size_x"] = self.skymodes1d
                ohdr["grid_size_y"] = self.skymodes1d
                ohdr["axes"] = "time,chan,pol,gridy,gridx"
                ohdr["accumulation_time"] = self.accumulation_time
                ohdr["FS"] = FS
                ohdr["latitude"] = lwasv.lat * 180. / numpy.pi
                ohdr["longitude"] = lwasv.lon * 180. / numpy.pi
                ohdr["telescope"] = "LWA-SV"
                ohdr["data_units"] = "UNCALIB"
                if ohdr["npol"] == 1:
                    ohdr["pols"] = ["xx"]
                elif ohdr["npol"] == 2:
                    ohdr["pols"] = ["xx", "yy"]
                elif ohdr["npol"] == 4:
                    ohdr["pols"] = ["xx", "xy", "yx", "yy"]
                else:
                    raise ValueError("Cannot write fits file without knowing polarization list")
                ohdr_str = json.dumps(ohdr)

                # Setup the kernels to include phasing terms for zenith
                # Phases are Nchan x Npol x Nstand
                # freq.shape += (1,)

                phases = numpy.zeros((nchan, npol, nstand), dtype=numpy.complex64)
                for i in range(nstand):
                    # X
                    a = self.antennas[2 * i + 0]
                    delay = a.cable.delay(freq) - a.stand.z / speedOfLight
                    phases[:, 0, i] = numpy.exp(2j * numpy.pi * freq * delay)
                    phases[:, 0, i] /= numpy.sqrt(a.cable.gain(freq))
                    if npol == 2:
                        # Y
                        a = self.antennas[2 * i + 1]
                        delay = a.cable.delay(freq) - a.stand.z / speedOfLight
                        phases[:, 1, i] = numpy.exp(2j * numpy.pi * freq * delay)
                        phases[:, 1, i] /= numpy.sqrt(a.cable.gain(freq))
                        # Explicit outrigger masking - we probably want to do
                        # away with this at some point
                        # if a.stand.id == 256:
                        #     phases[:,i] = 0.0
                        #     nj()
                phases = bifrost.ndarray(phases)

                # Setup DFT Transform Matrix

                lm_matrix = numpy.zeros(shape=(self.skymodes1d, self.skymodes1d, 3))
                lm_step = 2.0 / self.skymodes1d
                for i in numpy.arange(lm_matrix.shape[0]):
                    for j in numpy.arange(lm_matrix.shape[0]):
                        lm_matrix[i, j] = numpy.asarray([i * lm_step - 1.0, j * lm_step - 1.0, 0.0])
                        lm_vector = lm_matrix.reshape((self.skymodes, 3))
                self.dftm = bifrost.ndarray(form_dft_matrix(lm_vector, locs, phases, nchan, npol, nstand))

                # self.dftm = bifrost.ndarray(numpy.tile(self.dftm[numpy.newaxis,:],(nchan,1,1,1)))
                dftm_cu = self.dftm.copy(space="cuda")
                # sys.exit(1)

                oshape = (nchan, npol ** 2, self.skymodes, 1)
                ogulp_size = nchan * npol**2 * self.skymodes * 8
                self.iring.resize(igulp_size)
                self.oring.resize(ogulp_size, buffer_factor=5)
                prev_time = time.time()
                with oring.begin_sequence(time_tag=iseq.time_tag, header=ohdr_str) as oseq:
                    iseq_spans = iseq.read(igulp_size)
                    while not self.iring.writing_ended():
                        reset_sequence = False

                        if self.profile:
                            spani = 0

                        for ispan in iseq_spans:
                            if ispan.size < igulp_size:
                                continue  # Ignore final gulp
                            curr_time = time.time()
                            acquire_time = curr_time - prev_time
                            prev_time = curr_time

                            if self.benchmark is True:
                                print(" ------------------ ")

                            # Correlator
                            # Setup and load
                            idata = ispan.data_view(numpy.uint8).reshape(itshape)
                            # Fix the type
                            tdata = bifrost.ndarray(shape=itshape, dtype="ci4", native=False, buffer=idata.ctypes.data)

                            if self.benchmark is True:
                                time1 = time.time()
                            tdata = tdata.transpose((1, 2, 3, 0))
                            tdata = tdata.reshape(nchan * npol, nstand, self.ntime_gulp)
                            tdata = tdata.copy()
#                            tdata = tdata.reshape(nchan,npol,nstand,self.ntime_gulp)

                            tdata = tdata.copy(space="cuda")
                            # Unpack
                            try:
                                udata = udata.reshape(*tdata.shape)
                                Unpack(tdata, udata)
                            except NameError:
                                udata = bifrost.ndarray(shape=tdata.shape, dtype=numpy.complex64, space="cuda")
                                Unpack(tdata, udata)
                            if self.benchmark is True:
                                time1b = time.time()
                            # Phase
                            # bifrost.map('a(i,j,k,l) *= b(j,k,l)',
                            #            {'a':udata, 'b':gphases}, axis_names=('i','j','k','l'), shape=udata.shape)

                            dftm_cu = dftm_cu.reshape(nchan * npol, self.skymodes, nstand)

                            # Perform DFT Matrix Multiplication
                            try:
                                gdata = gdata.reshape(nchan * npol, self.skymodes, self.ntime_gulp)
                                memset_array(data, 0)
                                gdata = self.LinAlgObj.matmul(1.0, dftm_cu, udata, 0.0, gdata)
                            except NameError:
                                gdata = bifrost.zeros(
                                    shape=(nchan * npol, self.skymodes, self.ntime_gulp),
                                    dtype=numpy.complex64,
                                    space="cuda"
                                )
                                memset_array(gdata, 0)
                                gdata = self.LinAlgObj.matmul(1.0, dftm_cu, udata, 0.0, gdata)

                            gdata = gdata.reshape(1, nchan, npol, self.skymodes, self.ntime_gulp)

                            # Setup matrices for cross-multiplication and accumulation
                            if self.newflag is True:
                                try:
                                    gdatas = gdatas.reshape(nchan, npol ** 2, self.skymodes, self.ntime_gulp)
                                    accumulated_image = accumulated_image.reshape(nchan, npol ** 2, self.skymodes, 1)
                                    memset_array(gdatas, 0)
                                    memset_array(accumulated_image, 0)

                                except NameError:
                                    gdatas = bifrost.zeros(
                                        shape=(nchan, npol ** 2, self.skymodes, self.ntime_gulp),
                                        dtype=numpy.complex64,
                                        space="cuda"
                                    )
                                    accumulated_image = bifrost.zeros(
                                        shape=(nchan, npol ** 2, self.skymodes, 1),
                                        dtype=numpy.complex64,
                                        space="cuda"
                                    )
                                self.newflag = False

                            bifrost.map("a(i,j,k,l) += (b(0,i,j/2,k,l) * b(0,i,j%2,k,l).conj())",
                                        {"a": gdatas, "b": gdata},
                                        axis_names=("i", "j", "k", "l"),
                                        shape=(nchan, npol ** 2, self.skymodes, self.ntime_gulp))
                            # sys.exit(1)

                            # Make sure we have a place to put the gridded data
                            # Gridded Antennas
                            # Increment
                            accum += 1e3 * self.ntime_gulp / CHAN_BW

                            if accum >= self.accumulation_time:

                                bifrost.reduce(gdatas, accumulated_image, op="sum")

                                curr_time = time.time()
                                process_time = curr_time - prev_time
                                prev_time = curr_time

                                with oseq.reserve(ogulp_size) as ospan:
                                    odata = ospan.data_view(numpy.complex64).reshape(oshape)
                                    accumulated_image = accumulated_image.reshape(oshape)
                                    # gdatass = gdatass.reshape(oshape)
                                    # odata[...] = gdatass
                                    odata[...] = accumulated_image

                                curr_time = time.time()
                                reserve_time = curr_time - prev_time
                                prev_time = curr_time

                                self.newflag = True
                                accum = 0

                            else:
                                process_time = 0.0
                                reserve_time = 0.0

                            curr_time = time.time()
                            process_time += curr_time - prev_time
                            prev_time = curr_time

                            if self.benchmark is True:
                                time2 = time.time()
                                print("-> GPU Time Taken: %f" % (time2 - time1))

                                runtime_history.append(time2 - time1)
                                print("-> Average GPU Time Taken: %f (%i samples)" % (1.0 * sum(runtime_history) / len(runtime_history), len(runtime_history)))
                            if self.profile:
                                spani += 1
                                if spani >= 10:
                                    sys.exit()
                                    break
                            # time.sleep(10)
                            # sys.exit(1)
                            self.perf_proclog.update(
                                {
                                    "acquire_time": acquire_time,
                                    "reserve_time": reserve_time,
                                    "process_time": process_time,
                                }
                            )

                        # Reset to move on to the next input sequence?
                        if not reset_sequence:
                            break


class TriggerOp(object):
    def __init__(
        self,
        log,
        iring,
        ints_per_analysis=1,
        threshold=6.0,
        elevation_limit=20.0,
        core=-1,
        gpu=-1,
        *args,
        **kwargs
    ):
        self.log = log
        self.iring = iring
        self.ints_per_file = ints_per_analysis
        self.threshold = threshold
        self.elevation_limit = elevation_limit * numpy.pi / 180.0

        self.core = core
        self.gpu = gpu

        self.bind_proclog = ProcLog(type(self).__name__ + "/bind")
        self.in_proclog = ProcLog(type(self).__name__ + "/in")
        self.size_proclog = ProcLog(type(self).__name__ + "/size")
        self.sequence_proclog = ProcLog(type(self).__name__ + "/sequence0")
        self.perf_proclog = ProcLog(type(self).__name__ + "/perf")

        self.in_proclog.update({"nring": 1, "ring0": self.iring.name})
        self.size_proclog.update({"nseq_per_gulp": 1})

        self.shutdown_event = threading.Event()

    def shutdown(self):
        self.shutdown_event.set()

    def main(self):
        global TRIGGER_ACTIVE

        MAX_HISTORY = 10

        if self.core != -1:
            bifrost.affinity.set_core(self.core)
        if self.gpu != -1:
            BFSetGPU(self.gpu)
        self.bind_proclog.update(
            {
                "ncore": 1,
                "core0": bifrost.affinity.get_core(),
                "ngpu": 1,
                "gpu0": BFGetGPU(),
            }
        )

        for iseq in self.iring.read(guarantee=True):
            ihdr = json.loads(iseq.header.tostring())
            fileid = 0

            self.sequence_proclog.update(ihdr)
            self.log.info("TriggerOp: Config - %s" % ihdr)

            cfreq = ihdr["cfreq"]
            nchan = ihdr["nchan"]
            npol = ihdr["npol"]
            grid_size_x = ihdr["grid_size_x"]
            grid_size_y = ihdr["grid_size_y"]
            grid_size = max([grid_size_x, grid_size_y])
            sampling_length_x = ihdr["sampling_length_x"]
            sampling_length_y = ihdr["sampling_length_y"]
            sampling_length = max([sampling_length_x, sampling_length_y])
            print(
                "Channel no: %d, Polarisation no: %d, Grid no: %d, Sampling: %.3f"
                % (nchan, npol, grid_size, sampling_length))

            x, y = numpy.arange(grid_size_x), numpy.arange(grid_size_y)
            x, y = numpy.meshgrid(x, y)
            rho = numpy.sqrt((x - grid_size_x / 2) ** 2 + (y - grid_size_y / 2) ** 2)
            mask = numpy.where(
                rho <= grid_size * sampling_length * numpy.cos(self.elevation_limit),
                False,
                True
            )

            igulp_size = nchan * npol * grid_size_x * grid_size_y * 8
            ishape = (nchan, npol, grid_size_x, grid_size_y)
            image = []
            image_history = deque([], MAX_HISTORY)

            prev_time = time.time()
            iseq_spans = iseq.read(igulp_size)
            nints = 0

            for ispan in iseq_spans:
                if ispan.size < igulp_size:
                    continue  # Ignore final gulp
                curr_time = time.time()
                acquire_time = curr_time - prev_time
                prev_time = curr_time

                idata = ispan.data_view(numpy.complex64).reshape(ishape)
                itemp = idata.copy(space="cuda_host")
                image.append(itemp)
                nints += 1
                if nints >= self.ints_per_file:
                    image = numpy.fft.fftshift(image, axes=(3, 4))
                    image = image[:, :, :, ::-1, :]
                    # NOTE:  This just uses the first polarization (XX) for now.
                    #        In the future we probably want to use Stokes I (if
                    #        possible) to beat the noise down a little.
                    image = image[:, :, 0, :, :].real.sum(axis=0).sum(axis=0)
                    unix_time = (
                        ihdr["time_tag"] / FS
                        + ihdr["accumulation_time"] * 1e-3 * fileid * self.ints_per_file
                    )

                    if len(image_history) == MAX_HISTORY:
                        # The transient detection is based on a differencing the
                        # current image (image) with a moving average of the last
                        # N images (image_background).  This is roughly like what
                        # is done at LWA1/LWA-SV to find events in the LASI images.
                        image_background = numpy.median(image_history, axis=0)
                        image_diff = numpy.ma.array(image - image_background, mask=mask)
                        peak, mid, rms = image_diff.max(), image_diff.mean(), image_diff.std()
                        print("-->", peak, mid, rms, "@", (peak - mid) / rms)
                        if (peak - mid) > self.threshold * rms:
                            print(
                                "Trigger Set at %.3f with S/N %f"
                                % (unix_time, (peak - mid) / rms,)
                            )
                            TRIGGER_ACTIVE.set()

                    image_history.append(image)
                    image = []
                    nints = 0
                    fileid += 1

class SaveOp(object):
    def __init__(
        self,
        log,
        iring,
        filename,
        core=-1,
        gpu=-1,
        cpu=False,
        profile=False,
        ints_per_file=1,
        out_dir="",
        triggering=False,
        *args,
        **kwargs
    ):
        self.log = log
        self.iring = iring
        self.filename = filename
        self.ints_per_file = ints_per_file
        self.out_dir = out_dir
        self.triggering = triggering

        # TODO: Validate ntime_gulp vs accumulation_time
        self.core = core
        self.gpu = gpu
        self.cpu = cpu
        self.profile = profile

        self.bind_proclog = ProcLog(type(self).__name__ + "/bind")
        self.in_proclog = ProcLog(type(self).__name__ + "/in")
        self.size_proclog = ProcLog(type(self).__name__ + "/size")
        self.sequence_proclog = ProcLog(type(self).__name__ + "/sequence0")
        self.perf_proclog = ProcLog(type(self).__name__ + "/perf")

        self.in_proclog.update({"nring": 1, "ring0": self.iring.name})
        self.size_proclog.update({"nseq_per_gulp": 1})

        self.shutdown_event = threading.Event()

    def shutdown(self):
        self.shutdown_event.set()

    def main(self):
        global TRIGGER_ACTIVE

        MAX_HISTORY = 5

        if self.core != -1:
            bifrost.affinity.set_core(self.core)
        if self.gpu != -1:
            BFSetGPU(self.gpu)
        self.bind_proclog.update(
            {
                "ncore": 1,
                "core0": bifrost.affinity.get_core(),
                "ngpu": 1,
                "gpu0": BFGetGPU(),
            }
        )

        image_history = deque([], MAX_HISTORY)

        for iseq in self.iring.read(guarantee=True):
            ihdr = json.loads(iseq.header.tostring())
            fileid = 0

            self.sequence_proclog.update(ihdr)
            self.log.info("SaveOp: Config - %s" % ihdr)

            cfreq = ihdr["cfreq"]
            nchan = ihdr["nchan"]
            npol = ihdr["npol"]
            grid_size_x = ihdr["grid_size_x"]
            grid_size_y = ihdr["grid_size_y"]
            grid_size = max([grid_size_x, grid_size_y])
            print(
                "Channel no: %d, Polarisation no: %d, Grid no: %d"
                % (nchan, npol, grid_size)
            )

            igulp_size = nchan * npol * grid_size_x * grid_size_y * 8
            ishape = (nchan, npol, grid_size_x, grid_size_y)
            image = []

            prev_time = time.time()
            iseq_spans = iseq.read(igulp_size)
            nints = 0

            dump_counter = 0

            if self.profile:
                spani = 0

            for ispan in iseq_spans:
                if ispan.size < igulp_size:
                    continue  # Ignore final gulp
                curr_time = time.time()
                acquire_time = curr_time - prev_time
                prev_time = curr_time

                idata = ispan.data_view(numpy.complex64).reshape(ishape)
                itemp = idata.copy(space="cuda_host")
                image.append(itemp)
                nints += 1
                if nints >= self.ints_per_file:
                    image = numpy.fft.fftshift(image, axes=(3, 4))
                    image = image[:, :, :, ::-1, :]
                    unix_time = (
                        ihdr["time_tag"] / FS
                        + ihdr["accumulation_time"] * 1e-3 * fileid * self.ints_per_file
                    )
                    image_nums = numpy.arange(fileid * self.ints_per_file, (fileid + 1) * self.ints_per_file)
                    filename = os.path.join(self.out_dir, "EPIC_{0:3f}_{1:0.3f}MHz.npz".format(unix_time, cfreq / 1e6))

                    image_history.append((filename, image, ihdr, image_nums))

                    if TRIGGER_ACTIVE.is_set() or not self.triggering:
                        if dump_counter == 0:
                            dump_counter = 20 + MAX_HISTORY
                        elif dump_counter == 1:
                            TRIGGER_ACTIVE.clear()
                        cfilename, cimage, chdr, cimage_nums = image_history.popleft()
                        numpy.savez(cfilename, image=cimage, hdr=chdr, image_nums=cimage_nums)
                        print("SaveOp - Image Saved")
                        dump_counter -= 1

                    image = []
                    nints = 0
                    fileid += 1

                curr_time = time.time()
                process_time = curr_time - prev_time
                prev_time = curr_time
                self.perf_proclog.update(
                    {
                        "acquire_time": acquire_time,
                        "reserve_time": -1,
                        "process_time": process_time,
                    }
                )
                if self.profile:
                    spani += 1
                    if spani >= 10:
                        sys.exit()
                        break

class SaveDFTOp(object):
    def __init__(
        self,
        log,
        iring,
        filename,
        core=-1,
        gpu=-1,
        cpu=False,
        profile=False,
        ints_per_file=1,
        out_dir="",
        triggering=False,
        *args,
        **kwargs
    ):
        self.log = log
        self.iring = iring
        self.filename = filename
        self.ints_per_file = ints_per_file
        self.out_dir = out_dir
        self.triggering = triggering

        # TODO: Validate ntime_gulp vs accumulation_time
        self.core = core
        self.gpu = gpu
        self.cpu = cpu
        self.profile = profile

        self.bind_proclog = ProcLog(type(self).__name__ + "/bind")
        self.in_proclog = ProcLog(type(self).__name__ + "/in")
        self.size_proclog = ProcLog(type(self).__name__ + "/size")
        self.sequence_proclog = ProcLog(type(self).__name__ + "/sequence0")
        self.perf_proclog = ProcLog(type(self).__name__ + "/perf")

        self.in_proclog.update({"nring": 1, "ring0": self.iring.name})
        self.size_proclog.update({"nseq_per_gulp": 1})

        self.shutdown_event = threading.Event()

    def shutdown(self):
        self.shutdown_event.set()

    def main(self):
        global TRIGGER_ACTIVE

        MAX_HISTORY = 5

        if self.core != -1:
            bifrost.affinity.set_core(self.core)
        if self.gpu != -1:
            BFSetGPU(self.gpu)
        self.bind_proclog.update(
            {
                "ncore": 1,
                "core0": bifrost.affinity.get_core(),
                "ngpu": 1,
                "gpu0": BFGetGPU(),
            }
        )

        image_history = deque([], MAX_HISTORY)

        for iseq in self.iring.read(guarantee=True):
            ihdr = json.loads(iseq.header.tostring())
            fileid = 0

            self.sequence_proclog.update(ihdr)
            self.log.info("SaveOp: Config - %s" % ihdr)

            cfreq = ihdr["cfreq"]
            nchan = ihdr["nchan"]
            npol = ihdr["npol"]
            skymodes = ihdr["skymodes"]
            print(
                "Channel no: %d, Polarisation no: %d, Sky Modes: %d"
                % (nchan, npol, skymodes)
            )

            igulp_size = nchan * npol * skymodes * 8
            ishape = (nchan, npol, skymodes)
            image = []

            prev_time = time.time()
            iseq_spans = iseq.read(igulp_size)
            nints = 0

            dump_counter = 0

            if self.profile:
                spani = 0

            for ispan in iseq_spans:
                if ispan.size < igulp_size:
                    continue  # Ignore final gulp
                curr_time = time.time()
                acquire_time = curr_time - prev_time
                prev_time = curr_time

                idata = ispan.data_view(numpy.complex64).reshape(ishape)
                itemp = idata.copy(space="cuda_host")
                image.append(itemp)
                nints += 1
                if nints >= self.ints_per_file:
                    unix_time = (
                        ihdr["time_tag"] / FS
                        + ihdr["accumulation_time"] * 1e-3 * fileid * self.ints_per_file
                    )
                    image_nums = numpy.arange(fileid * self.ints_per_file, (fileid + 1) * self.ints_per_file)
                    filename = os.path.join(self.out_dir, "EPIC_{0:3f}_{1:0.3f}MHz.npz".format(unix_time, cfreq / 1e6))
                    image_history.append((filename, image, ihdr, image_nums))

                    if TRIGGER_ACTIVE.is_set() or not self.triggering:
                        if dump_counter == 0:
                            dump_counter = 20 + MAX_HISTORY
                        elif dump_counter == 1:
                            TRIGGER_ACTIVE.clear()
                        cfilename, cimage, chdr, cimage_nums = image_history.popleft()
                        numpy.savez(cfilename, image=cimage, hdr=chdr, image_nums=cimage_nums)
                        print("SaveOp - Image Saved")
                        dump_counter -= 1

                    image = []
                    nints = 0
                    fileid += 1

                curr_time = time.time()
                process_time = curr_time - prev_time
                prev_time = curr_time
                self.perf_proclog.update(
                    {
                        "acquire_time": acquire_time,
                        "reserve_time": -1,
                        "process_time": process_time,
                    }
                )
                if self.profile:
                    spani += 1
                    if spani >= 10:
                        sys.exit()
                        break


class SaveFFTOp(object):
    def __init__(self, log, iring, filename, ntime_gulp=2500, core=-1, *args, **kwargs):
        self.log = log
        self.iring = iring
        self.filename = filename
        self.core = core
        self.ntime_gulp = ntime_gulp

    def main(self):
        # bifrost.affinity.set_core(self.core)

        for iseq in self.iring.read(guarantee=True):

            ihdr = json.loads(iseq.header.tostring())
            nchan = ihdr["nchan"]
            nstand = ihdr["nstand"]
            npol = ihdr["npol"]

            igulp_size = self.ntime_gulp * 1 * nstand * npol * 2  # ci8
            ishape = (self.ntime_gulp / nchan, nchan, nstand, npol, 2)

            iseq_spans = iseq.read(igulp_size)

            while not self.iring.writing_ended():

                for ispan in iseq_spans:
                    if ispan.size < igulp_size:
                        continue

                    idata = ispan.data_view(numpy.int8)

                    idata = idata.reshape(ishape)
                    idata = bifrost.ndarray(shape=ishape, dtype="ci4", native=False, buffer=idata.ctypes.data)
                    print(numpy.shape(idata))
                    numpy.savez(self.filename + "asdasd.npy", data=idata)
                    print("Wrote to disk")
            break
        print("Save F-Engine Spectra.. done")


def main():

    # Main Input: UDP Broadcast RX from F-Engine?

    parser = argparse.ArgumentParser(
        description="EPIC Correlator",
        formatter_class=argparse.ArgumentDefaultsHelpFormatter,
    )

    group1 = parser.add_argument_group("Online Data Processing")
    group1.add_argument(
        "--addr", type=str, default="p5p1", help="F-Engine UDP Stream Address"
    )
    group1.add_argument(
        "--port", type=int, default=4015, help="F-Engine UDP Stream Port"
    )
    group1.add_argument(
        "--utcstart",
        type=str,
        default="1970_1_1T0_0_0",
        help="F-Engine UDP Stream Start Time",
    )

    group2 = parser.add_argument_group("Offline Data Processing")
    group2.add_argument(
        "--offline", action="store_true", help="Load TBN data from Disk"
    )
    group2.add_argument("--tbnfile", type=str, help="TBN Data Path")
    group2.add_argument("--tbffile", type=str, help="TBF Data Path")

    group3 = parser.add_argument_group("Processing Options")
    group3.add_argument("--imagesize", type=int, default=64, help="1-D Image Size")
    group3.add_argument(
        "--imageres", type=float, default=1.79057, help="Image pixel size in degrees"
    )
    group3.add_argument(
        "--nts", type=int, default=1000, help="Number of timestamps per span"
    )
    group3.add_argument(
        "--accumulate",
        type=int,
        default=1000,
        help="How many milliseconds to accumulate an image over",
    )

    group4 = parser.add_argument_group("Correlation Options")
    group4.add_argument(
        "--dftcorrelation",
        action="store_true",
        help="Use a Direct Fourier Transform to form images",
    )
    group4.add_argument(
        "--dft_skymodes_1D",
        type=int,
        default=64,
        help="How many pixels to simulate per full-sky image using a dft",
    )
    group3.add_argument(
        "--channels", type=int, default=1, help="How many channels to produce"
    )
    group3.add_argument(
        "--singlepol", action="store_true", help="Process only X pol. in online mode"
    )
    group3.add_argument(
        "--removeautocorrs", action="store_true", help="Removes Autocorrelations"
    )

    group4 = parser.add_argument_group("Output")
    group4.add_argument(
        "--ints_per_file",
        type=int,
        default=1,
        help="Number of integrations per output FITS file.",
    )
    group4.add_argument(
        "--out_dir",
        type=str,
        default=".",
        help="Directory for output files. Default is current directory.",
    )

    group5 = parser.add_argument_group("Self Triggering")
    group5.add_argument(
        "--triggering", action="store_true", help="Enable self-triggering"
    )
    group5.add_argument(
        "--threshold", type=float, default=8.0, help="Self-triggering threshold"
    )
    group5.add_argument(
        "--elevation-limit",
        type=float,
        default=20.0,
        help="Self-trigger minimum elevation limit in degrees",
    )

    group6 = parser.add_argument_group("Benchmarking")
    group6.add_argument("--benchmark", action="store_true", help="benchmark gridder")
    group6.add_argument(
        "--profile",
        action="store_true",
        help="Run cProfile on ALL threads. Produces trace for each individual thread",
    )

    args = parser.parse_args()
    # Logging Setup
    # TODO: Set this up properly
    if args.profile:
        enable_thread_profiling()

    if not os.path.isdir(args.out_dir):
        print("Output directory does not exist. Defaulting to current directory.")
        args.out_dir = "."

    if args.removeautocorrs:
        raise NotImplementedError(
            "Removing autocorrelations is not yet properly implemented."
        )

    log = logging.getLogger(__name__)
    logFormat = logging.Formatter(
        "%(asctime)s [%(levelname)-8s] %(message)s", datefmt="%Y-%m-%d %H:%M:%S"
    )
    logFormat.converter = time.gmtime
    logHandler = logging.StreamHandler(sys.stdout)
    logHandler.setFormatter(logFormat)
    log.addHandler(logHandler)
    log.setLevel(logging.DEBUG)

    # Setup the cores and GPUs to use
    cores = [0, 2, 3, 4, 5, 6, 7]
    gpus = [0, 0, 0, 0, 0, 0, 0]

    # Setup the signal handling
    ops = []
    shutdown_event = threading.Event()

    def handle_signal_terminate(signum, frame):
        SIGNAL_NAMES = dict(
            (k, v)
            for v, k in reversed(sorted(signal.__dict__.items()))
            if v.startswith("SIG") and not v.startswith("SIG_")
        )
        log.warning("Received signal %i %s", signum, SIGNAL_NAMES[signum])
        try:
            ops[0].shutdown()
        except IndexError:
            pass
        shutdown_event.set()

    for sig in [
        signal.SIGHUP,
        signal.SIGINT,
        signal.SIGQUIT,
        signal.SIGTERM,
        signal.SIGTSTP,
    ]:
        signal.signal(sig, handle_signal_terminate)

    # Setup Rings

    fcapture_ring = Ring(name="capture", space="cuda_host")
    fdomain_ring = Ring(name="fengine", space="cuda_host")
    transpose_ring = Ring(name="transpose", space="cuda_host")
    gridandfft_ring = Ring(name="gridandfft", space="cuda")
    image_ring = Ring(name="image", space="system")

    # Setup Antennas
    # TODO: Some sort of switch for other stations?

    lwasv_antennas = lwasv.antennas
    lwasv_stands = lwasv.getStands()

    # Setup threads

    if args.offline:
        if args.tbnfile is not None:
            ops.append(
                TBNOfflineCaptureOp(
                    log,
                    fcapture_ring,
                    args.tbnfile,
                    core=cores.pop(0),
                    profile=args.profile,
                )
            )
            ops.append(
                FDomainOp(
                    log,
                    fcapture_ring,
                    fdomain_ring,
                    ntime_gulp=args.nts,
                    nchan_out=args.channels,
                    core=cores.pop(0),
                    gpu=gpus.pop(0),
                    profile=args.profile,
                )
            )

        elif args.tbffile is not None:
            ops.append(
                TBFOfflineCaptureOp(
                    log,
                    fcapture_ring,
                    args.tbffile,
                    core=cores.pop(0),
                    profile=args.profile,
                )
            )
            ops.append(
                DecimationOp(
                    log,
                    fcapture_ring,
                    fdomain_ring,
                    ntime_gulp=args.nts,
                    nchan_out=args.channels,
                    npol_out=1 if args.singlepol else 2,
                    core=cores.pop(0),
                )
            )
        else:
            raise parser.error(
                "--offline set but no file provided via --tbnfile or --tbffile"
            )
    else:
        # It would be great is we could pull this from ADP MCS...
        utc_start_dt = datetime.datetime.strptime(args.utcstart, "%Y_%m_%dT%H_%M_%S")

        # Note: Capture uses Bifrost address+socket objects, while output uses
        #         plain Python address+socket objects.
        iaddr = BF_Address(args.addr, args.port)
        isock = BF_UDPSocket()
        isock.bind(iaddr)
        isock.timeout = 0.5

        ops.append(
            FEngineCaptureOp(
                log,
                fmt="chips",
                sock=isock,
                ring=fcapture_ring,
                nsrc=16,
                src0=0,
                max_payload_size=9000,
                buffer_ntime=args.nts,
                slot_ntime=25000,
                core=cores.pop(0),
                utc_start=utc_start_dt,
            )
        )
        ops.append(
            DecimationOp(
                log,
                fcapture_ring,
                fdomain_ring,
                ntime_gulp=args.nts,
                nchan_out=args.channels,
                npol_out=1 if args.singlepol else 2,
                core=cores.pop(0),
            )
        )

    ops.append(
        TransposeOp(
            log, fdomain_ring, transpose_ring, ntime_gulp=args.nts, core=cores.pop(0)
        )
    )
    if args.dftcorrelation:
        ops.append(
            MOFF_DFT_CorrelatorOp(
                log,
                transpose_ring,
                gridandfft_ring,
                lwasv_antennas,
                skymodes=args.dft_skymodes_1D,
                ntime_gulp=args.nts,
                accumulation_time=args.accumulate,
                core=cores.pop(0),
                gpu=gpus.pop(0),
                benchmark=args.benchmark,
                profile=args.profile,
            )
        )
    else:
        ops.append(
            MOFFCorrelatorOp(
                log,
                transpose_ring,
                gridandfft_ring,
                lwasv_antennas,
                args.imagesize,
                args.imageres,
                ntime_gulp=args.nts,
                accumulation_time=args.accumulate,
                remove_autocorrs=args.removeautocorrs,
                core=cores.pop(0),
                gpu=gpus.pop(0),
                benchmark=args.benchmark,
                profile=args.profile,
            )
        )
    if args.triggering:
        ops.append(
            TriggerOp(
                log,
                gridandfft_ring,
                core=cores.pop(0),
                gpu=gpus.pop(0),
                ints_per_analysis=args.ints_per_file,
                threshold=args.threshold,
                elevation_limit=max([0.0, args.elevation_limit]),
            )
        )

    if args.dftcorrelation:
        ops.append(
            SaveDFTOp(
                log,
                gridandfft_ring,
                "EPIC_",
                out_dir=args.out_dir,
                core=cores.pop(0),
                gpu=gpus.pop(0),
                cpu=False,
                ints_per_file=args.ints_per_file,
                triggering=args.triggering,
                profile=args.profile,
            )
        )
    else:
        ops.append(
            SaveOp(
                log,
                gridandfft_ring,
                "EPIC_",
                out_dir=args.out_dir,
                core=cores.pop(0),
                gpu=gpus.pop(0),
                cpu=False,
                ints_per_file=args.ints_per_file,
                triggering=args.triggering,
                profile=args.profile,
            )
        )

    threads = [threading.Thread(target=op.main) for op in ops]

    # Go!

    for thread in threads:
        thread.daemon = False
        thread.start()

    while not shutdown_event.is_set():
        # Keep threads alive -- if reader is still alive, prevent timeout signal from executing
        if threads[0].is_alive():
            signal.pause()
        else:
            break

    # Wait for threads to finish

    for thread in threads:
        thread.join()

    if args.profile:
        stats = get_thread_stats()
        stats.print_stats()
        stats.dump_stats("EPIC_stats.prof")

    log.info("Done")


if __name__ == "__main__":
    main()<|MERGE_RESOLUTION|>--- conflicted
+++ resolved
@@ -1,23 +1,12 @@
 #!/usr/bin/env python
 
 from __future__ import print_function
-<<<<<<< HEAD
-try:
-    range = xrange
-except NameError:
-    pass
-import signal
-import logging
-import time
-import json
-=======
 
 # Set Backend
 import matplotlib
 matplotlib.use("Agg") # noqa
 
 # Core Python Includes
->>>>>>> 1eeac733
 import os
 import sys
 import json
@@ -58,11 +47,7 @@
 # LWA Software Library Includes
 from lsl.common.constants import c as speedOfLight
 from lsl.reader.ldp import TBNFile, TBFFile
-<<<<<<< HEAD
 from lsl.common.stations import lwasv, parse_ssmif
-=======
-from lsl.common.stations import lwasv
->>>>>>> 1eeac733
 
 # some py2/3 compatibility
 if sys.version_info.major < 3:
@@ -285,15 +270,9 @@
         )
 
         idf = TBNFile(self.filename)
-<<<<<<< HEAD
-        cfreq = idf.get_info('freq1')
-        srate = idf.get_info('sample_rate')
+        cfreq = idf.get_info("freq1")
+        srate = idf.get_info("sample_rate")
         tInt, tStart, data = idf.read(0.1, time_in_samples=True)
-=======
-        cfreq = idf.getInfo("freq1")
-        srate = idf.getInfo("sampleRate")
-        tInt, tStart, data = idf.read(0.1, timeInSamples=True)
->>>>>>> 1eeac733
 
         # Setup the ring metadata and gulp sizes
         ntime = data.shape[1]
@@ -533,21 +512,12 @@
         )
 
         idf = TBFFile(self.filename)
-<<<<<<< HEAD
-        srate = idf.get_info('sample_rate')
-        chans = numpy.round(idf.get_info('freq1') / srate).astype(numpy.int32)
+        srate = idf.get_info("sample_rate")
+        chans = numpy.round(idf.get_info("freq1") / srate).astype(numpy.int32)
         chan0 = int(chans[0])
         nchan = len(chans)
         tInt, tStart, data = idf.read(0.1, time_in_samples=True)
         
-=======
-        srate = idf.getInfo("sampleRate")
-        chans = numpy.round(idf.getInfo("freq1") / srate).astype(numpy.int32)
-        chan0 = int(chans[0])
-        nchan = len(chans)
-        tInt, tStart, data = idf.read(0.1, timeInSamples=True)
-
->>>>>>> 1eeac733
         # Setup the ring metadata and gulp sizes
         ntime = data.shape[2]
         nstand, npol = data.shape[0] / 2, 2
@@ -1010,13 +980,6 @@
 
                 # Setup the kernels to include phasing terms for zenith
                 # Phases are Ntime x Nchan x Npol x Nstand x extent x extent
-<<<<<<< HEAD
-                freq.shape += (1,1)
-                phases = numpy.zeros((self.ntime_gulp,nchan,npol,nstand,self.ant_extent,self.ant_extent), dtype=numpy.complex64)
-                for i in range(nstand):
-                    ## X
-                    a = self.antennas[2*i + 0]
-=======
                 freq.shape += (1, 1)
                 phases = numpy.zeros(
                     (self.ntime_gulp, nchan, npol, nstand, self.ant_extent, self.ant_extent),
@@ -1025,7 +988,6 @@
                 for i in range(nstand):
                     # X
                     a = self.antennas[2 * i + 0]
->>>>>>> 1eeac733
                     delay = a.cable.delay(freq) - a.stand.z / speedOfLight
                     phases[:, :, 0, i, :, :] = numpy.exp(2j * numpy.pi * freq * delay)
                     phases[:, :, 0, i, :, :] /= numpy.sqrt(a.cable.gain(freq))
