--- conflicted
+++ resolved
@@ -46,11 +46,7 @@
 # LWA Software Library Includes
 from lsl.common.constants import c as speedOfLight
 from lsl.reader.ldp import TBNFile, TBFFile
-<<<<<<< HEAD
-from lsl.common.stations import lwa1, lwasv, parseSSMIF
-=======
-from lsl.common.stations import lwasv, parse_ssmif
->>>>>>> 24734f7f
+from lsl.common.stations import lwa1, lwasv, parse_ssmif
 
 # some py2/3 compatibility
 if sys.version_info.major < 3:
@@ -710,18 +706,12 @@
 
 
 class MOFFCorrelatorOp(object):
-<<<<<<< HEAD
-    def __init__(self, log, iring, oring, station, grid_size, grid_resolution,
-                 ntime_gulp=2500, accumulation_time=10000, core=-1, gpu=-1,
-                 remove_autocorrs = False, benchmark=False, profile=False,
-                 *args, **kwargs):
-=======
     def __init__(
         self,
         log,
         iring,
         oring,
-        antennas,
+        station,
         grid_size,
         grid_resolution,
         ntime_gulp=2500,
@@ -734,23 +724,15 @@
         *args,
         **kwargs
     ):
->>>>>>> 24734f7f
         self.log = log
         self.iring = iring
         self.oring = oring
         self.ntime_gulp = ntime_gulp
-<<<<<<< HEAD
         self.accumulation_time=accumulation_time
         
         self.station = station
-        self.antennas = self.station.getAntennas()
-        locations = numpy.empty(shape=(0,3))
-=======
-        self.accumulation_time = accumulation_time
-
-        self.antennas = antennas
+        self.antennas = self.station.antennas
         locations = numpy.empty(shape=(0, 3))
->>>>>>> 24734f7f
         for ant in self.antennas:
             locations = numpy.vstack((locations, [ant.stand[0], ant.stand[1], ant.stand[2]]))
         locations = numpy.delete(locations, list(range(0, locations.shape[0], 2)), axis=0)
@@ -844,26 +826,6 @@
                     )
                     self.accumulation_time = new_accumulation_time
 
-<<<<<<< HEAD
-                ohdr['npol'] = npol**2 # Because of cross multiplying shenanigans
-                ohdr['grid_size_x'] = self.grid_size
-                ohdr['grid_size_y'] = self.grid_size
-                ohdr['axes'] = 'time,chan,pol,gridy,gridx'
-                ohdr['sampling_length_x'] = sampling_length
-                ohdr['sampling_length_y'] = sampling_length
-                ohdr['accumulation_time'] = self.accumulation_time
-                ohdr['FS'] = FS
-                ohdr['latitude'] = self.station.lat * 180. / numpy.pi
-                ohdr['longitude'] = self.station.lon * 180. / numpy.pi
-                ohdr['telescope'] = self.station.name.upper()
-                ohdr['data_units'] = 'UNCALIB'
-                if ohdr['npol'] == 1:
-                    ohdr['pols'] = ['xx']
-                elif ohdr['npol'] == 2:
-                    ohdr['pols'] = ['xx', 'yy']
-                elif ohdr['npol'] == 4:
-                    ohdr['pols'] = ['xx', 'xy', 'yx', 'yy']
-=======
                 ohdr["npol"] = npol ** 2  # Because of cross multiplying shenanigans
                 ohdr["grid_size_x"] = self.grid_size
                 ohdr["grid_size_y"] = self.grid_size
@@ -872,9 +834,9 @@
                 ohdr["sampling_length_y"] = sampling_length
                 ohdr["accumulation_time"] = self.accumulation_time
                 ohdr["FS"] = FS
-                ohdr["latitude"] = lwasv.lat * 180. / numpy.pi
-                ohdr["longitude"] = lwasv.lon * 180. / numpy.pi
-                ohdr["telescope"] = "LWA-SV"
+                ohdr["latitude"] = self.station.lat * 180. / numpy.pi
+                ohdr["longitude"] = self.station.lon * 180. / numpy.pi
+                ohdr["telescope"] = self.station.name.upper()
                 ohdr["data_units"] = "UNCALIB"
                 if ohdr["npol"] == 1:
                     ohdr["pols"] = ["xx"]
@@ -882,7 +844,6 @@
                     ohdr["pols"] = ["xx", "yy"]
                 elif ohdr["npol"] == 4:
                     ohdr["pols"] = ["xx", "xy", "yx", "yy"]
->>>>>>> 24734f7f
                 else:
                     raise ValueError(
                         "Cannot write fits file without knowing polarization list"
@@ -914,14 +875,9 @@
                         phases[:, :, :, i, :, :] = 0.0
                     ## Explicit outrigger masking - we probably want to do
                     ## away with this at some point
-<<<<<<< HEAD
                     if (self.station == lwasv and a.stand.id == 256) \
                        or (self.station == lwa1 and a.stand.id in (35, 257, 258, 259, 260)):
-                        phases[:,:,i,:,:,:] = 0.0
-=======
-                    if a.stand.id == 256:
                         phases[:, :, i, :, :, :] = 0.0
->>>>>>> 24734f7f
                 phases = phases.conj()
                 phases = bifrost.ndarray(phases)
                 try:
@@ -1527,37 +1483,6 @@
 
     # Main Input: UDP Broadcast RX from F-Engine?
 
-<<<<<<< HEAD
-    parser = argparse.ArgumentParser(description='EPIC Correlator',
-                                     formatter_class=argparse.ArgumentDefaultsHelpFormatter)
-    group1 = parser.add_argument_group('Online Data Processing')
-    group1.add_argument('--addr', type=str, default = "p5p1", help= 'F-Engine UDP Stream Address')
-    group1.add_argument('--port', type=int, default = 4015, help= 'F-Engine UDP Stream Port')
-    group1.add_argument('--utcstart', type=str, default = '1970_1_1T0_0_0', help= 'F-Engine UDP Stream Start Time')
-    group2 = parser.add_argument_group('Offline Data Processing')
-    group2.add_argument('--offline', action='store_true', help = 'Load TBN data from Disk')
-    group2.add_argument('--tbnfile', type=str, help = 'TBN Data Path')
-    group2.add_argument('--tbffile', type=str, help = 'TBF Data Path')
-    group3 = parser.add_argument_group('Processing Options')
-    group3.add_argument('--lwa1', action='store_true', help='TBN data is from LWA1, not LWA-SV')
-    group3.add_argument('--imagesize', type=int, default = 64, help = '1-D Image Size')
-    group3.add_argument('--imageres', type=float, default = 1.79057, help = 'Image pixel size in degrees')
-    group3.add_argument('--nts',type=int, default = 1000, help= 'Number of timestamps per span')
-    group3.add_argument('--accumulate',type=int, default = 1000, help='How many milliseconds to accumulate an image over')
-    group3.add_argument('--channels',type=int, default=1, help='How many channels to produce')
-    group3.add_argument('--singlepol', action='store_true', help = 'Process only X pol. in online mode')
-    group3.add_argument('--removeautocorrs', action='store_true', help = 'Removes Autocorrelations')
-    group4 = parser.add_argument_group('Output')
-    group4.add_argument('--ints_per_file', type=int, default=1, help='Number of integrations per output FITS file.')
-    group4.add_argument('--out_dir', type=str, default='.', help='Directory for output files. Default is current directory.')
-    group5 = parser.add_argument_group('Self Triggering')
-    group5.add_argument('--triggering', action='store_true', help='Enable self-triggering')
-    group5.add_argument('--threshold', type=float, default=8.0, help='Self-triggering threshold')
-    group5.add_argument('--elevation-limit', type=float, default=20.0, help='Self-trigger minimum elevation limit in degrees')
-    group6 = parser.add_argument_group('Benchmarking')
-    group6.add_argument('--benchmark', action='store_true',help = 'benchmark gridder')
-    group6.add_argument('--profile', action='store_true', help = 'Run cProfile on ALL threads. Produces trace for each individual thread')
-=======
     parser = argparse.ArgumentParser(
         description="EPIC Correlator",
         formatter_class=argparse.ArgumentDefaultsHelpFormatter,
@@ -1581,6 +1506,9 @@
         "--offline", action="store_true", help="Load TBN data from Disk"
     )
     group2.add_argument("--tbnfile", type=str, help="TBN Data Path")
+    group2.add_argument(
+        "--lwa1", action="store_true", help="TBN data is from LWA1, not LWA-SV"
+    )
     group2.add_argument("--tbffile", type=str, help="TBF Data Path")
 
     group3 = parser.add_argument_group("Processing Options")
@@ -1642,7 +1570,6 @@
         action="store_true",
         help="Run cProfile on ALL threads. Produces trace for each individual thread",
     )
->>>>>>> 24734f7f
 
     args = parser.parse_args()
     # Logging Setup
@@ -1708,19 +1635,10 @@
     image_ring = Ring(name="image", space="system")
 
     # Setup Antennas
-<<<<<<< HEAD
-    
     lwa_station = lwasv
     if args.lwa1:
         lwa_station = lwa1
         
-=======
-    # TODO: Some sort of switch for other stations?
-
-    lwasv_antennas = lwasv.antennas
-    lwasv_stands = lwasv.getStands()
-
->>>>>>> 24734f7f
     # Setup threads
 
     if args.offline:
@@ -1782,22 +1700,6 @@
         isock.bind(iaddr)
         isock.timeout = 0.5
 
-<<<<<<< HEAD
-        ops.append(FEngineCaptureOp(log, fmt="chips", sock=isock, ring=fcapture_ring,
-                                    nsrc=16, src0=0, max_payload_size=9000,
-                                    buffer_ntime=args.nts, slot_ntime=25000, core=cores.pop(0),
-                                    utc_start=utc_start_dt))
-        ops.append(DecimationOp(log, fcapture_ring, fdomain_ring, ntime_gulp=args.nts,
-                                nchan_out=args.channels, npol_out=1 if args.singlepol else 2,
-                                core=cores.pop(0)))
-
-    ops.append(MOFFCorrelatorOp(log, fdomain_ring, gridandfft_ring, lwa_station,
-                                args.imagesize, args.imageres, ntime_gulp=args.nts,
-                                accumulation_time=args.accumulate,
-                                remove_autocorrs=args.removeautocorrs,
-                                core=cores.pop(0), gpu=gpus.pop(0),benchmark=args.benchmark,
-                                profile=args.profile))
-=======
         ops.append(
             FEngineCaptureOp(
                 log,
@@ -1830,7 +1732,7 @@
             log,
             fdomain_ring,
             gridandfft_ring,
-            lwasv_antennas,
+            lwa_station,
             args.imagesize,
             args.imageres,
             ntime_gulp=args.nts,
@@ -1842,7 +1744,6 @@
             profile=args.profile,
         )
     )
->>>>>>> 24734f7f
     if args.triggering:
         ops.append(
             TriggerOp(
