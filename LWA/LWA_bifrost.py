--- conflicted
+++ resolved
@@ -1224,13 +1224,10 @@
     ops.append(MOFFCorrelatorOp(log, transpose_ring, gridandfft_ring, lx, ly, lz, lwasv_antennas,
                                 gs, ntime_gulp=args.nts, accumulation_time=args.accumulate, remove_autocorrs=args.removeautocorrs,
                                 core=cores.pop(0), gpu=gpus.pop(0),benchmark=args.benchmark,
-<<<<<<< HEAD
+
                                 sampling_length=sll, profile=args.profile))
-    ops.append(SaveOp(log, gridandfft_ring, "EPIC_", gs,
-=======
-                                sampling_length=sampling_length_lambda, profile=args.profile))
     ops.append(SaveOp(log, gridandfft_ring, "EPIC_", grid_size, out_dir=args.out_dir
->>>>>>> 2f97b0ba
+
                          core=cores.pop(0), gpu=gpus.pop(0), cpu=False,
                          ints_per_file=args.ints_per_file, profile=args.profile))
 
