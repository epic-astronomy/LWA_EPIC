#!/usr/bin/env python


from LWA import LWA_bifrost
import os, os.path

def test_args():
    args = LWA_bifrost.args_maker()  # This will give you the defaults
    args.offline = True  # manually set the offline argument
    args.tbnfile = "/data5/LWA_SV_data/data_raw/TBN/Jupiter/058161_000086727"
    args.imagesize = 64
    args.imageres = 1.79057
    args.nts = 512
    args.channels = 4
    args.accumulate = 50
    args.ints_per_file = 40
    LWA_bifrost.main(args)
<<<<<<< HEAD
    path = "/LWA_EPIC/Tests/*.npz"
    assert len([name for name in os.listdir(path) if os.path.isfile(name)]) == 24
=======
    assert len([name for name in os.listdir('*.npz') if os.path.isfile(name)]) == 24
>>>>>>> 35d1814c

	

<|MERGE_RESOLUTION|>--- conflicted
+++ resolved
@@ -15,12 +15,4 @@
     args.accumulate = 50
     args.ints_per_file = 40
     LWA_bifrost.main(args)
-<<<<<<< HEAD
-    path = "/LWA_EPIC/Tests/*.npz"
-    assert len([name for name in os.listdir(path) if os.path.isfile(name)]) == 24
-=======
-    assert len([name for name in os.listdir('*.npz') if os.path.isfile(name)]) == 24
->>>>>>> 35d1814c
-
-	
-
+    assert len([name for name in os.listdir('*.npz') if os.path.isfile(name)]) == 24