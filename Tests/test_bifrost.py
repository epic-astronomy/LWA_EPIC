#!/usr/bin/env python


from LWA import LWA_bifrost
import os, os.path

def test_args():
    args = LWA_bifrost.args_maker()  # This will give you the defaults
    args.offline = True  # manually set the offline argument
    args.tbnfile = "/data5/LWA_SV_data/data_raw/TBN/Jupiter/058161_000086727"
    args.imagesize = 64
    args.imageres = 1.79057
    args.nts = 512
    args.channels = 4
    args.accumulate = 50
    args.ints_per_file = 40
    LWA_bifrost.main(args)
<<<<<<< HEAD
    path = "/LWA_EPIC/Tests/*.npz"
    assert len([name for name in os.listdir(path) if os.path.isfile(name)]) == 24
=======
    assert len([name for name in os.listdir('*.npz') if os.path.isfile(name)]) == 24
>>>>>>> 35d1814c

	

<|MERGE_RESOLUTION|>--- conflicted
+++ resolved
@@ -2,7 +2,7 @@
 
 
 from LWA import LWA_bifrost
-import os, os.path
+import glob
 
 def test_args():
     args = LWA_bifrost.args_maker()  # This will give you the defaults
@@ -15,12 +15,7 @@
     args.accumulate = 50
     args.ints_per_file = 40
     LWA_bifrost.main(args)
-<<<<<<< HEAD
-    path = "/LWA_EPIC/Tests/*.npz"
-    assert len([name for name in os.listdir(path) if os.path.isfile(name)]) == 24
-=======
-    assert len([name for name in os.listdir('*.npz') if os.path.isfile(name)]) == 24
->>>>>>> 35d1814c
 
-	
+    fileList = glob.glob('/LWA_EPIC/Tests/*.npz')
 
+    assert len(fileList) == 24